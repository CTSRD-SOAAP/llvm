//===-- ExtractGV.cpp - Global Value extraction pass ----------------------===//
//
//                     The LLVM Compiler Infrastructure
//
// This file is distributed under the University of Illinois Open Source
// License. See LICENSE.TXT for details.
//
//===----------------------------------------------------------------------===//
//
// This pass extracts global values
//
//===----------------------------------------------------------------------===//

#include "llvm/ADT/SetVector.h"
#include "llvm/IR/Constants.h"
#include "llvm/IR/Instructions.h"
#include "llvm/IR/LLVMContext.h"
#include "llvm/IR/Module.h"
#include "llvm/Pass.h"
#include "llvm/Transforms/IPO.h"
#include <algorithm>
using namespace llvm;

/// Make sure GV is visible from both modules. Delete is true if it is
/// being deleted from this module.
/// This also makes sure GV cannot be dropped so that references from
/// the split module remain valid.
static void makeVisible(GlobalValue &GV, bool Delete, bool IsDeletePass) {
  bool Local = GV.hasLocalLinkage();
  if (Local || Delete) {
    // This changes members from private -> hidden -> causes linker errors when using llvm-link
    if (!IsDeletePass)
      GV.setLinkage(GlobalValue::ExternalLinkage);
    if (Local)
      GV.setVisibility(GlobalValue::HiddenVisibility);
    return;
  }

  if (!GV.hasLinkOnceLinkage()) {
    assert(!GV.isDiscardableIfUnused());
    return;
  }

  // Map linkonce* to weak* so that llvm doesn't drop this GV.
  switch(GV.getLinkage()) {
  default:
    llvm_unreachable("Unexpected linkage");
  case GlobalValue::LinkOnceAnyLinkage:
    GV.setLinkage(GlobalValue::WeakAnyLinkage);
    return;
  case GlobalValue::LinkOnceODRLinkage:
    GV.setLinkage(GlobalValue::WeakODRLinkage);
    return;
  }
}

namespace {
  /// @brief A pass to extract specific global values and their dependencies.
  class GVExtractorPass : public ModulePass {
    SetVector<GlobalValue *> Named;
    bool deleteStuff;
  public:
    static char ID; // Pass identification, replacement for typeid

    /// If deleteS is true, this pass deletes the specified global values.
    /// Otherwise, it deletes as much of the module as possible, except for the
    /// global values specified.
    explicit GVExtractorPass(std::vector<GlobalValue*> &GVs,
                             bool deleteS = true)
      : ModulePass(ID), Named(GVs.begin(), GVs.end()), deleteStuff(deleteS) {}

    bool runOnModule(Module &M) override {
      if (skipModule(M))
        return false;

      // Visit the global inline asm.
      if (!deleteStuff)
        M.setModuleInlineAsm("");

      // For simplicity, just give all GlobalValues ExternalLinkage. A trickier
      // implementation could figure out which GlobalValues are actually
      // referenced by the Named set, and which GlobalValues in the rest of
      // the module are referenced by the NamedSet, and get away with leaving
      // more internal and private things internal and private. But for now,
      // be conservative and simple.

      // Visit the GlobalVariables.
      for (Module::global_iterator I = M.global_begin(), E = M.global_end();
           I != E; ++I) {
        bool Delete =
            deleteStuff == (bool)Named.count(&*I) && !I->isDeclaration();
        if (!Delete) {
          if (I->hasAvailableExternallyLinkage())
            continue;
          if (I->getName() == "llvm.global_ctors")
            continue;
        }

        makeVisible(*I, Delete, deleteStuff);

        if (Delete) {
          // Make this a declaration and drop it's comdat.
          I->setInitializer(nullptr);
          I->setComdat(nullptr);
        }
      }

      // Visit the Functions.
      for (Function &F : M) {
        bool Delete =
            deleteStuff == (bool)Named.count(&F) && !F.isDeclaration();
        if (!Delete) {
          if (F.hasAvailableExternallyLinkage())
            continue;
        }

<<<<<<< HEAD
        makeVisible(*I, Delete, deleteStuff);
=======
        makeVisible(F, Delete);
>>>>>>> be4aef48

        if (Delete) {
          // Make this a declaration and drop it's comdat.
          F.deleteBody();
          F.setComdat(nullptr);
        }
      }

      // Visit the Aliases.
      for (Module::alias_iterator I = M.alias_begin(), E = M.alias_end();
           I != E;) {
        Module::alias_iterator CurI = I;
        ++I;

<<<<<<< HEAD
        bool Delete = deleteStuff == (bool)Named.count(CurI);
        makeVisible(*CurI, Delete, deleteStuff);
=======
        bool Delete = deleteStuff == (bool)Named.count(&*CurI);
        makeVisible(*CurI, Delete);
>>>>>>> be4aef48

        if (Delete) {
          Type *Ty =  CurI->getValueType();

          CurI->removeFromParent();
          llvm::Value *Declaration;
          if (FunctionType *FTy = dyn_cast<FunctionType>(Ty)) {
            Declaration = Function::Create(FTy, GlobalValue::ExternalLinkage,
                                           CurI->getName(), &M);

          } else {
            Declaration =
              new GlobalVariable(M, Ty, false, GlobalValue::ExternalLinkage,
                                 nullptr, CurI->getName());

          }
          CurI->replaceAllUsesWith(Declaration);
          delete &*CurI;
        }
      }

      return true;
    }
  };

  char GVExtractorPass::ID = 0;
}

ModulePass *llvm::createGVExtractionPass(std::vector<GlobalValue *> &GVs,
                                         bool deleteFn) {
  return new GVExtractorPass(GVs, deleteFn);
}<|MERGE_RESOLUTION|>--- conflicted
+++ resolved
@@ -114,11 +114,7 @@
             continue;
         }
 
-<<<<<<< HEAD
-        makeVisible(*I, Delete, deleteStuff);
-=======
-        makeVisible(F, Delete);
->>>>>>> be4aef48
+        makeVisible(F, Delete, deleteStuff);
 
         if (Delete) {
           // Make this a declaration and drop it's comdat.
@@ -133,13 +129,8 @@
         Module::alias_iterator CurI = I;
         ++I;
 
-<<<<<<< HEAD
-        bool Delete = deleteStuff == (bool)Named.count(CurI);
+        bool Delete = deleteStuff == (bool)Named.count(&*CurI);
         makeVisible(*CurI, Delete, deleteStuff);
-=======
-        bool Delete = deleteStuff == (bool)Named.count(&*CurI);
-        makeVisible(*CurI, Delete);
->>>>>>> be4aef48
 
         if (Delete) {
           Type *Ty =  CurI->getValueType();
