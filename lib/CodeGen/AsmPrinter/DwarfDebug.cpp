//===-- llvm/CodeGen/DwarfDebug.cpp - Dwarf Debug Framework ---------------===//
//
//                     The LLVM Compiler Infrastructure
//
// This file is distributed under the University of Illinois Open Source
// License. See LICENSE.TXT for details.
//
//===----------------------------------------------------------------------===//
//
// This file contains support for writing dwarf debug info into asm files.
//
//===----------------------------------------------------------------------===//

#define DEBUG_TYPE "dwarfdebug"
#include "ByteStreamer.h"
#include "DwarfDebug.h"
#include "DIE.h"
#include "DIEHash.h"
#include "DwarfAccelTable.h"
#include "DwarfUnit.h"
#include "llvm/ADT/STLExtras.h"
#include "llvm/ADT/Statistic.h"
#include "llvm/ADT/StringExtras.h"
#include "llvm/ADT/Triple.h"
#include "llvm/CodeGen/MachineFunction.h"
#include "llvm/CodeGen/MachineModuleInfo.h"
#include "llvm/IR/Constants.h"
#include "llvm/IR/DIBuilder.h"
#include "llvm/IR/DataLayout.h"
#include "llvm/IR/DebugInfo.h"
#include "llvm/IR/Instructions.h"
#include "llvm/IR/Module.h"
#include "llvm/IR/ValueHandle.h"
#include "llvm/MC/MCAsmInfo.h"
#include "llvm/MC/MCSection.h"
#include "llvm/MC/MCStreamer.h"
#include "llvm/MC/MCSymbol.h"
#include "llvm/Support/CommandLine.h"
#include "llvm/Support/Debug.h"
#include "llvm/Support/Dwarf.h"
#include "llvm/Support/ErrorHandling.h"
#include "llvm/Support/FormattedStream.h"
#include "llvm/Support/LEB128.h"
#include "llvm/Support/MD5.h"
#include "llvm/Support/Path.h"
#include "llvm/Support/Timer.h"
#include "llvm/Target/TargetFrameLowering.h"
#include "llvm/Target/TargetLoweringObjectFile.h"
#include "llvm/Target/TargetMachine.h"
#include "llvm/Target/TargetOptions.h"
#include "llvm/Target/TargetRegisterInfo.h"
using namespace llvm;

static cl::opt<bool>
DisableDebugInfoPrinting("disable-debug-info-print", cl::Hidden,
                         cl::desc("Disable debug info printing"));

static cl::opt<bool> UnknownLocations(
    "use-unknown-locations", cl::Hidden,
    cl::desc("Make an absence of debug location information explicit."),
    cl::init(false));

static cl::opt<bool>
GenerateGnuPubSections("generate-gnu-dwarf-pub-sections", cl::Hidden,
                       cl::desc("Generate GNU-style pubnames and pubtypes"),
                       cl::init(false));

static cl::opt<bool> GenerateARangeSection("generate-arange-section",
                                           cl::Hidden,
                                           cl::desc("Generate dwarf aranges"),
                                           cl::init(false));

namespace {
enum DefaultOnOff { Default, Enable, Disable };
}

static cl::opt<DefaultOnOff>
DwarfAccelTables("dwarf-accel-tables", cl::Hidden,
                 cl::desc("Output prototype dwarf accelerator tables."),
                 cl::values(clEnumVal(Default, "Default for platform"),
                            clEnumVal(Enable, "Enabled"),
                            clEnumVal(Disable, "Disabled"), clEnumValEnd),
                 cl::init(Default));

static cl::opt<DefaultOnOff>
SplitDwarf("split-dwarf", cl::Hidden,
           cl::desc("Output DWARF5 split debug info."),
           cl::values(clEnumVal(Default, "Default for platform"),
                      clEnumVal(Enable, "Enabled"),
                      clEnumVal(Disable, "Disabled"), clEnumValEnd),
           cl::init(Default));

static cl::opt<DefaultOnOff>
DwarfPubSections("generate-dwarf-pub-sections", cl::Hidden,
                 cl::desc("Generate DWARF pubnames and pubtypes sections"),
                 cl::values(clEnumVal(Default, "Default for platform"),
                            clEnumVal(Enable, "Enabled"),
                            clEnumVal(Disable, "Disabled"), clEnumValEnd),
                 cl::init(Default));

static cl::opt<unsigned>
DwarfVersionNumber("dwarf-version", cl::Hidden,
                   cl::desc("Generate DWARF for dwarf version."), cl::init(0));

static const char *const DWARFGroupName = "DWARF Emission";
static const char *const DbgTimerName = "DWARF Debug Writer";

//===----------------------------------------------------------------------===//

namespace llvm {

/// resolve - Look in the DwarfDebug map for the MDNode that
/// corresponds to the reference.
template <typename T> T DbgVariable::resolve(DIRef<T> Ref) const {
  return DD->resolve(Ref);
}

bool DbgVariable::isBlockByrefVariable() const {
  assert(Var.isVariable() && "Invalid complex DbgVariable!");
  return Var.isBlockByrefVariable(DD->getTypeIdentifierMap());
}


DIType DbgVariable::getType() const {
  DIType Ty = Var.getType().resolve(DD->getTypeIdentifierMap());
  // FIXME: isBlockByrefVariable should be reformulated in terms of complex
  // addresses instead.
  if (Var.isBlockByrefVariable(DD->getTypeIdentifierMap())) {
    /* Byref variables, in Blocks, are declared by the programmer as
       "SomeType VarName;", but the compiler creates a
       __Block_byref_x_VarName struct, and gives the variable VarName
       either the struct, or a pointer to the struct, as its type.  This
       is necessary for various behind-the-scenes things the compiler
       needs to do with by-reference variables in blocks.

       However, as far as the original *programmer* is concerned, the
       variable should still have type 'SomeType', as originally declared.

       The following function dives into the __Block_byref_x_VarName
       struct to find the original type of the variable.  This will be
       passed back to the code generating the type for the Debug
       Information Entry for the variable 'VarName'.  'VarName' will then
       have the original type 'SomeType' in its debug information.

       The original type 'SomeType' will be the type of the field named
       'VarName' inside the __Block_byref_x_VarName struct.

       NOTE: In order for this to not completely fail on the debugger
       side, the Debug Information Entry for the variable VarName needs to
       have a DW_AT_location that tells the debugger how to unwind through
       the pointers and __Block_byref_x_VarName struct to find the actual
       value of the variable.  The function addBlockByrefType does this.  */
    DIType subType = Ty;
    uint16_t tag = Ty.getTag();

    if (tag == dwarf::DW_TAG_pointer_type)
      subType = resolve(DIDerivedType(Ty).getTypeDerivedFrom());

    DIArray Elements = DICompositeType(subType).getTypeArray();
    for (unsigned i = 0, N = Elements.getNumElements(); i < N; ++i) {
      DIDerivedType DT(Elements.getElement(i));
      if (getName() == DT.getName())
        return (resolve(DT.getTypeDerivedFrom()));
    }
  }
  return Ty;
}

} // end llvm namespace

/// Return Dwarf Version by checking module flags.
static unsigned getDwarfVersionFromModule(const Module *M) {
  Value *Val = M->getModuleFlag("Dwarf Version");
  if (!Val)
    return dwarf::DWARF_VERSION;
  return cast<ConstantInt>(Val)->getZExtValue();
}

DwarfDebug::DwarfDebug(AsmPrinter *A, Module *M)
    : Asm(A), MMI(Asm->MMI), FirstCU(0), PrevLabel(NULL), GlobalRangeCount(0),
      InfoHolder(A, "info_string", DIEValueAllocator), HasCURanges(false),
      UsedNonDefaultText(false),
      SkeletonHolder(A, "skel_string", DIEValueAllocator) {

  DwarfInfoSectionSym = DwarfAbbrevSectionSym = DwarfStrSectionSym = 0;
  DwarfDebugRangeSectionSym = DwarfDebugLocSectionSym = DwarfLineSectionSym = 0;
  DwarfAddrSectionSym = 0;
  DwarfAbbrevDWOSectionSym = DwarfStrDWOSectionSym = 0;
  FunctionBeginSym = FunctionEndSym = 0;
  CurFn = 0;
  CurMI = 0;

  // Turn on accelerator tables for Darwin by default, pubnames by
  // default for non-Darwin, and handle split dwarf.
  bool IsDarwin = Triple(A->getTargetTriple()).isOSDarwin();

  if (DwarfAccelTables == Default)
    HasDwarfAccelTables = IsDarwin;
  else
    HasDwarfAccelTables = DwarfAccelTables == Enable;

  if (SplitDwarf == Default)
    HasSplitDwarf = false;
  else
    HasSplitDwarf = SplitDwarf == Enable;

  if (DwarfPubSections == Default)
    HasDwarfPubSections = !IsDarwin;
  else
    HasDwarfPubSections = DwarfPubSections == Enable;

  DwarfVersion = DwarfVersionNumber
                     ? DwarfVersionNumber
                     : getDwarfVersionFromModule(MMI->getModule());

  {
    NamedRegionTimer T(DbgTimerName, DWARFGroupName, TimePassesIsEnabled);
    beginModule();
  }
}

// Switch to the specified MCSection and emit an assembler
// temporary label to it if SymbolStem is specified.
static MCSymbol *emitSectionSym(AsmPrinter *Asm, const MCSection *Section,
                                const char *SymbolStem = 0) {
  Asm->OutStreamer.SwitchSection(Section);
  if (!SymbolStem)
    return 0;

  MCSymbol *TmpSym = Asm->GetTempSymbol(SymbolStem);
  Asm->OutStreamer.EmitLabel(TmpSym);
  return TmpSym;
}

DwarfFile::~DwarfFile() {
  for (DwarfUnit *DU : CUs)
    delete DU;
}

MCSymbol *DwarfFile::getStringPoolSym() {
  return Asm->GetTempSymbol(StringPref);
}

MCSymbol *DwarfFile::getStringPoolEntry(StringRef Str) {
  std::pair<MCSymbol *, unsigned> &Entry =
      StringPool.GetOrCreateValue(Str).getValue();
  if (Entry.first)
    return Entry.first;

  Entry.second = NextStringPoolNumber++;
  return Entry.first = Asm->GetTempSymbol(StringPref, Entry.second);
}

unsigned DwarfFile::getStringPoolIndex(StringRef Str) {
  std::pair<MCSymbol *, unsigned> &Entry =
      StringPool.GetOrCreateValue(Str).getValue();
  if (Entry.first)
    return Entry.second;

  Entry.second = NextStringPoolNumber++;
  Entry.first = Asm->GetTempSymbol(StringPref, Entry.second);
  return Entry.second;
}

unsigned DwarfFile::getAddrPoolIndex(const MCSymbol *Sym, bool TLS) {
  std::pair<AddrPool::iterator, bool> P = AddressPool.insert(
      std::make_pair(Sym, AddressPoolEntry(NextAddrPoolNumber, TLS)));
  if (P.second)
    ++NextAddrPoolNumber;
  return P.first->second.Number;
}

// Define a unique number for the abbreviation.
//
void DwarfFile::assignAbbrevNumber(DIEAbbrev &Abbrev) {
  // Check the set for priors.
  DIEAbbrev *InSet = AbbreviationsSet.GetOrInsertNode(&Abbrev);

  // If it's newly added.
  if (InSet == &Abbrev) {
    // Add to abbreviation list.
    Abbreviations.push_back(&Abbrev);

    // Assign the vector position + 1 as its number.
    Abbrev.setNumber(Abbreviations.size());
  } else {
    // Assign existing abbreviation number.
    Abbrev.setNumber(InSet->getNumber());
  }
}

static bool isObjCClass(StringRef Name) {
  return Name.startswith("+") || Name.startswith("-");
}

static bool hasObjCCategory(StringRef Name) {
  if (!isObjCClass(Name))
    return false;

  return Name.find(") ") != StringRef::npos;
}

static void getObjCClassCategory(StringRef In, StringRef &Class,
                                 StringRef &Category) {
  if (!hasObjCCategory(In)) {
    Class = In.slice(In.find('[') + 1, In.find(' '));
    Category = "";
    return;
  }

  Class = In.slice(In.find('[') + 1, In.find('('));
  Category = In.slice(In.find('[') + 1, In.find(' '));
  return;
}

static StringRef getObjCMethodName(StringRef In) {
  return In.slice(In.find(' ') + 1, In.find(']'));
}

// Helper for sorting sections into a stable output order.
static bool SectionSort(const MCSection *A, const MCSection *B) {
  std::string LA = (A ? A->getLabelBeginName() : "");
  std::string LB = (B ? B->getLabelBeginName() : "");
  return LA < LB;
}

// Add the various names to the Dwarf accelerator table names.
// TODO: Determine whether or not we should add names for programs
// that do not have a DW_AT_name or DW_AT_linkage_name field - this
// is only slightly different than the lookup of non-standard ObjC names.
static void addSubprogramNames(DwarfUnit *TheU, DISubprogram SP, DIE *Die) {
  if (!SP.isDefinition())
    return;
  TheU->addAccelName(SP.getName(), Die);

  // If the linkage name is different than the name, go ahead and output
  // that as well into the name table.
  if (SP.getLinkageName() != "" && SP.getName() != SP.getLinkageName())
    TheU->addAccelName(SP.getLinkageName(), Die);

  // If this is an Objective-C selector name add it to the ObjC accelerator
  // too.
  if (isObjCClass(SP.getName())) {
    StringRef Class, Category;
    getObjCClassCategory(SP.getName(), Class, Category);
    TheU->addAccelObjC(Class, Die);
    if (Category != "")
      TheU->addAccelObjC(Category, Die);
    // Also add the base method name to the name table.
    TheU->addAccelName(getObjCMethodName(SP.getName()), Die);
  }
}

/// isSubprogramContext - Return true if Context is either a subprogram
/// or another context nested inside a subprogram.
bool DwarfDebug::isSubprogramContext(const MDNode *Context) {
  if (!Context)
    return false;
  DIDescriptor D(Context);
  if (D.isSubprogram())
    return true;
  if (D.isType())
    return isSubprogramContext(resolve(DIType(Context).getContext()));
  return false;
}

// Find DIE for the given subprogram and attach appropriate DW_AT_low_pc
// and DW_AT_high_pc attributes. If there are global variables in this
// scope then create and insert DIEs for these variables.
DIE *DwarfDebug::updateSubprogramScopeDIE(DwarfCompileUnit *SPCU,
                                          DISubprogram SP) {
  DIE *SPDie = SPCU->getDIE(SP);

  assert(SPDie && "Unable to find subprogram DIE!");

  // If we're updating an abstract DIE, then we will be adding the children and
  // object pointer later on. But what we don't want to do is process the
  // concrete DIE twice.
  if (DIE *AbsSPDIE = AbstractSPDies.lookup(SP)) {
    // Pick up abstract subprogram DIE.
    SPDie =
        SPCU->createAndAddDIE(dwarf::DW_TAG_subprogram, *SPCU->getUnitDie());
    SPCU->addDIEEntry(SPDie, dwarf::DW_AT_abstract_origin, AbsSPDIE);
  } else {
    DISubprogram SPDecl = SP.getFunctionDeclaration();
    if (!SPDecl.isSubprogram()) {
      // There is not any need to generate specification DIE for a function
      // defined at compile unit level. If a function is defined inside another
      // function then gdb prefers the definition at top level and but does not
      // expect specification DIE in parent function. So avoid creating
      // specification DIE for a function defined inside a function.
      DIScope SPContext = resolve(SP.getContext());
      if (SP.isDefinition() && !SPContext.isCompileUnit() &&
          !SPContext.isFile() && !isSubprogramContext(SPContext)) {
        SPCU->addFlag(SPDie, dwarf::DW_AT_declaration);

        // Add arguments.
        DICompositeType SPTy = SP.getType();
        DIArray Args = SPTy.getTypeArray();
        uint16_t SPTag = SPTy.getTag();
        if (SPTag == dwarf::DW_TAG_subroutine_type)
          SPCU->constructSubprogramArguments(*SPDie, Args);
        DIE *SPDeclDie = SPDie;
        SPDie = SPCU->createAndAddDIE(dwarf::DW_TAG_subprogram,
                                      *SPCU->getUnitDie());
        SPCU->addDIEEntry(SPDie, dwarf::DW_AT_specification, SPDeclDie);
      }
    }
  }

  attachLowHighPC(SPCU, SPDie, FunctionBeginSym, FunctionEndSym);

  const TargetRegisterInfo *RI = Asm->TM.getRegisterInfo();
  MachineLocation Location(RI->getFrameRegister(*Asm->MF));
  SPCU->addAddress(SPDie, dwarf::DW_AT_frame_base, Location);

  // Add name to the name table, we do this here because we're guaranteed
  // to have concrete versions of our DW_TAG_subprogram nodes.
  addSubprogramNames(SPCU, SP, SPDie);

  return SPDie;
}

/// Check whether we should create a DIE for the given Scope, return true
/// if we don't create a DIE (the corresponding DIE is null).
bool DwarfDebug::isLexicalScopeDIENull(LexicalScope *Scope) {
  if (Scope->isAbstractScope())
    return false;

  // We don't create a DIE if there is no Range.
  const SmallVectorImpl<InsnRange> &Ranges = Scope->getRanges();
  if (Ranges.empty())
    return true;

  if (Ranges.size() > 1)
    return false;

  // We don't create a DIE if we have a single Range and the end label
  // is null.
  SmallVectorImpl<InsnRange>::const_iterator RI = Ranges.begin();
  MCSymbol *End = getLabelAfterInsn(RI->second);
  return !End;
}

static void addSectionLabel(AsmPrinter *Asm, DwarfUnit *U, DIE *D,
                            dwarf::Attribute A, const MCSymbol *L,
                            const MCSymbol *Sec) {
  if (Asm->MAI->doesDwarfUseRelocationsAcrossSections())
    U->addSectionLabel(D, A, L);
  else
    U->addSectionDelta(D, A, L, Sec);
}

void DwarfDebug::addScopeRangeList(DwarfCompileUnit *TheCU, DIE *ScopeDIE,
                                   const SmallVectorImpl<InsnRange> &Range) {
  // Emit offset in .debug_range as a relocatable label. emitDIE will handle
  // emitting it appropriately.
  MCSymbol *RangeSym = Asm->GetTempSymbol("debug_ranges", GlobalRangeCount++);
  addSectionLabel(Asm, TheCU, ScopeDIE, dwarf::DW_AT_ranges, RangeSym,
                  DwarfDebugRangeSectionSym);

  RangeSpanList List(RangeSym);
  for (const InsnRange &R : Range) {
    RangeSpan Span(getLabelBeforeInsn(R.first), getLabelAfterInsn(R.second));
    List.addRange(std::move(Span));
  }

  // Add the range list to the set of ranges to be emitted.
  TheCU->addRangeList(std::move(List));
}

// Construct new DW_TAG_lexical_block for this scope and attach
// DW_AT_low_pc/DW_AT_high_pc labels.
DIE *DwarfDebug::constructLexicalScopeDIE(DwarfCompileUnit *TheCU,
                                          LexicalScope *Scope) {
  if (isLexicalScopeDIENull(Scope))
    return 0;

  DIE *ScopeDIE = new DIE(dwarf::DW_TAG_lexical_block);
  if (Scope->isAbstractScope())
    return ScopeDIE;

  const SmallVectorImpl<InsnRange> &ScopeRanges = Scope->getRanges();

  // If we have multiple ranges, emit them into the range section.
  if (ScopeRanges.size() > 1) {
    addScopeRangeList(TheCU, ScopeDIE, ScopeRanges);
    return ScopeDIE;
  }

  // Construct the address range for this DIE.
  SmallVectorImpl<InsnRange>::const_iterator RI = ScopeRanges.begin();
  MCSymbol *Start = getLabelBeforeInsn(RI->first);
  MCSymbol *End = getLabelAfterInsn(RI->second);
  assert(End && "End label should not be null!");

  assert(Start->isDefined() && "Invalid starting label for an inlined scope!");
  assert(End->isDefined() && "Invalid end label for an inlined scope!");

  attachLowHighPC(TheCU, ScopeDIE, Start, End);

  return ScopeDIE;
}

// This scope represents inlined body of a function. Construct DIE to
// represent this concrete inlined copy of the function.
DIE *DwarfDebug::constructInlinedScopeDIE(DwarfCompileUnit *TheCU,
                                          LexicalScope *Scope) {
  const SmallVectorImpl<InsnRange> &ScopeRanges = Scope->getRanges();
  assert(!ScopeRanges.empty() &&
         "LexicalScope does not have instruction markers!");

  if (!Scope->getScopeNode())
    return NULL;
  DIScope DS(Scope->getScopeNode());
  DISubprogram InlinedSP = getDISubprogram(DS);
  DIE *OriginDIE = TheCU->getDIE(InlinedSP);
  if (!OriginDIE) {
    DEBUG(dbgs() << "Unable to find original DIE for an inlined subprogram.");
    return NULL;
  }

  DIE *ScopeDIE = new DIE(dwarf::DW_TAG_inlined_subroutine);
  TheCU->addDIEEntry(ScopeDIE, dwarf::DW_AT_abstract_origin, OriginDIE);

  // If we have multiple ranges, emit them into the range section.
  if (ScopeRanges.size() > 1)
    addScopeRangeList(TheCU, ScopeDIE, ScopeRanges);
  else {
    SmallVectorImpl<InsnRange>::const_iterator RI = ScopeRanges.begin();
    MCSymbol *StartLabel = getLabelBeforeInsn(RI->first);
    MCSymbol *EndLabel = getLabelAfterInsn(RI->second);

    if (StartLabel == 0 || EndLabel == 0)
      llvm_unreachable("Unexpected Start and End labels for an inlined scope!");

    assert(StartLabel->isDefined() &&
           "Invalid starting label for an inlined scope!");
    assert(EndLabel->isDefined() && "Invalid end label for an inlined scope!");

    attachLowHighPC(TheCU, ScopeDIE, StartLabel, EndLabel);
  }

  InlinedSubprogramDIEs.insert(OriginDIE);

  // Add the call site information to the DIE.
  DILocation DL(Scope->getInlinedAt());
  TheCU->addUInt(
      ScopeDIE, dwarf::DW_AT_call_file, None,
      TheCU->getOrCreateSourceID(DL.getFilename(), DL.getDirectory()));
  TheCU->addUInt(ScopeDIE, dwarf::DW_AT_call_line, None, DL.getLineNumber());

  // Add name to the name table, we do this here because we're guaranteed
  // to have concrete versions of our DW_TAG_inlined_subprogram nodes.
  addSubprogramNames(TheCU, InlinedSP, ScopeDIE);

  return ScopeDIE;
}

DIE *DwarfDebug::createScopeChildrenDIE(DwarfCompileUnit *TheCU,
                                        LexicalScope *Scope,
                                        SmallVectorImpl<DIE *> &Children) {
  DIE *ObjectPointer = NULL;

  // Collect arguments for current function.
  if (LScopes.isCurrentFunctionScope(Scope)) {
    for (DbgVariable *ArgDV : CurrentFnArguments)
      if (ArgDV)
        if (DIE *Arg =
                TheCU->constructVariableDIE(*ArgDV, Scope->isAbstractScope())) {
          Children.push_back(Arg);
          if (ArgDV->isObjectPointer())
            ObjectPointer = Arg;
        }

    // If this is a variadic function, add an unspecified parameter.
    DISubprogram SP(Scope->getScopeNode());
    DIArray FnArgs = SP.getType().getTypeArray();
    if (FnArgs.getElement(FnArgs.getNumElements() - 1)
            .isUnspecifiedParameter()) {
      DIE *Ellipsis = new DIE(dwarf::DW_TAG_unspecified_parameters);
      Children.push_back(Ellipsis);
    }
  }

  // Collect lexical scope children first.
  for (DbgVariable *DV : ScopeVariables.lookup(Scope))
    if (DIE *Variable = TheCU->constructVariableDIE(*DV,
                                                    Scope->isAbstractScope())) {
      Children.push_back(Variable);
      if (DV->isObjectPointer())
        ObjectPointer = Variable;
    }
  for (LexicalScope *LS : Scope->getChildren())
    if (DIE *Nested = constructScopeDIE(TheCU, LS))
      Children.push_back(Nested);
  return ObjectPointer;
}

// Construct a DIE for this scope.
DIE *DwarfDebug::constructScopeDIE(DwarfCompileUnit *TheCU,
                                   LexicalScope *Scope) {
  if (!Scope || !Scope->getScopeNode())
    return NULL;

  // Unique scope where applicable.
  DIScope DS(resolve(DIScope(Scope->getScopeNode()).getRef()));

  SmallVector<DIE *, 8> Children;
  DIE *ObjectPointer = NULL;
  bool ChildrenCreated = false;

  // We try to create the scope DIE first, then the children DIEs. This will
  // avoid creating un-used children then removing them later when we find out
  // the scope DIE is null.
  DIE *ScopeDIE = NULL;
  if (Scope->getInlinedAt())
    ScopeDIE = constructInlinedScopeDIE(TheCU, Scope);
  else if (DS.isSubprogram()) {
    ProcessedSPNodes.insert(DS);
    if (Scope->isAbstractScope()) {
      ScopeDIE = TheCU->getDIE(DS);
      // Note down abstract DIE.
      if (ScopeDIE)
        AbstractSPDies.insert(std::make_pair(DS, ScopeDIE));
    } else
      ScopeDIE = updateSubprogramScopeDIE(TheCU, DISubprogram(DS));
  } else {
    // Early exit when we know the scope DIE is going to be null.
    if (isLexicalScopeDIENull(Scope))
      return NULL;

    // We create children here when we know the scope DIE is not going to be
    // null and the children will be added to the scope DIE.
    ObjectPointer = createScopeChildrenDIE(TheCU, Scope, Children);
    ChildrenCreated = true;

    // There is no need to emit empty lexical block DIE.
    std::pair<ImportedEntityMap::const_iterator,
              ImportedEntityMap::const_iterator> Range =
        std::equal_range(
            ScopesWithImportedEntities.begin(),
            ScopesWithImportedEntities.end(),
            std::pair<const MDNode *, const MDNode *>(DS, (const MDNode *)0),
            less_first());
    if (Children.empty() && Range.first == Range.second)
      return NULL;
    ScopeDIE = constructLexicalScopeDIE(TheCU, Scope);
    assert(ScopeDIE && "Scope DIE should not be null.");
    for (ImportedEntityMap::const_iterator i = Range.first; i != Range.second;
         ++i)
      constructImportedEntityDIE(TheCU, i->second, ScopeDIE);
  }

  if (!ScopeDIE) {
    assert(Children.empty() &&
           "We create children only when the scope DIE is not null.");
    return NULL;
  }
  if (!ChildrenCreated)
    // We create children when the scope DIE is not null.
    ObjectPointer = createScopeChildrenDIE(TheCU, Scope, Children);

  // Add children
  for (DIE *I : Children)
    ScopeDIE->addChild(I);

  if (DS.isSubprogram() && ObjectPointer != NULL)
    TheCU->addDIEEntry(ScopeDIE, dwarf::DW_AT_object_pointer, ObjectPointer);

  return ScopeDIE;
}

<<<<<<< HEAD
// Look up the source id with the given directory and source file names.
// If none currently exists, create a new id and insert it in the
// SourceIds map. This can update DirectoryNames and SourceFileNames maps
// as well.
unsigned DwarfDebug::getOrCreateSourceID(StringRef FileName, StringRef DirName,
                                         unsigned CUID) {
  // If we print assembly, we can't separate .file entries according to
  // compile units. Thus all files will belong to the default compile unit.

  // FIXME: add a better feature test than hasRawTextSupport. Even better,
  // extend .file to support this.
  if (Asm->OutStreamer.hasRawTextSupport())
    CUID = 0;

  // If FE did not provide a file name, then assume stdin.
  if (FileName.empty())
    return getOrCreateSourceID("<stdin>", StringRef(), CUID);

  // TODO: this might not belong here. See if we can factor this better.
  //if (DirName == CompilationDir)
  //  DirName = "";

  // FileIDCUMap stores the current ID for the given compile unit.
  unsigned SrcId = FileIDCUMap[CUID] + 1;

  // We look up the CUID/file/dir by concatenating them with a zero byte.
  SmallString<128> NamePair;
  NamePair += utostr(CUID);
  NamePair += '\0';
  NamePair += DirName;
  NamePair += '\0'; // Zero bytes are not allowed in paths.
  NamePair += FileName;

  StringMapEntry<unsigned> &Ent = SourceIdMap.GetOrCreateValue(NamePair, SrcId);
  if (Ent.getValue() != SrcId)
    return Ent.getValue();

  FileIDCUMap[CUID] = SrcId;
  // Print out a .file directive to specify files for .loc directives.
  Asm->OutStreamer.EmitDwarfFileDirective(SrcId, DirName, FileName, CUID);

  return SrcId;
}

=======
>>>>>>> eef411a5
void DwarfDebug::addGnuPubAttributes(DwarfUnit *U, DIE *D) const {
  if (!GenerateGnuPubSections)
    return;

  U->addFlag(D, dwarf::DW_AT_GNU_pubnames);
}

// Create new DwarfCompileUnit for the given metadata node with tag
// DW_TAG_compile_unit.
DwarfCompileUnit *DwarfDebug::constructDwarfCompileUnit(DICompileUnit DIUnit) {
  StringRef FN = DIUnit.getFilename();
  CompilationDir = DIUnit.getDirectory();

  DIE *Die = new DIE(dwarf::DW_TAG_compile_unit);
  DwarfCompileUnit *NewCU = new DwarfCompileUnit(
      InfoHolder.getUnits().size(), Die, DIUnit, Asm, this, &InfoHolder);
  InfoHolder.addUnit(NewCU);
  if (!Asm->OutStreamer.hasRawTextSupport() || SingleCU)
    Asm->OutStreamer.getContext().setMCLineTableCompilationDir(
        NewCU->getUniqueID(), CompilationDir);

  NewCU->addString(Die, dwarf::DW_AT_producer, DIUnit.getProducer());
  NewCU->addUInt(Die, dwarf::DW_AT_language, dwarf::DW_FORM_data2,
                 DIUnit.getLanguage());
  NewCU->addString(Die, dwarf::DW_AT_name, FN);

  if (!useSplitDwarf()) {
    NewCU->initStmtList(DwarfLineSectionSym);

    // If we're using split dwarf the compilation dir is going to be in the
    // skeleton CU and so we don't need to duplicate it here.
    if (!CompilationDir.empty())
      NewCU->addString(Die, dwarf::DW_AT_comp_dir, CompilationDir);

    addGnuPubAttributes(NewCU, Die);
  }

  if (DIUnit.isOptimized())
    NewCU->addFlag(Die, dwarf::DW_AT_APPLE_optimized);

  StringRef Flags = DIUnit.getFlags();
  if (!Flags.empty())
    NewCU->addString(Die, dwarf::DW_AT_APPLE_flags, Flags);

  if (unsigned RVer = DIUnit.getRunTimeVersion())
    NewCU->addUInt(Die, dwarf::DW_AT_APPLE_major_runtime_vers,
                   dwarf::DW_FORM_data1, RVer);

  if (!FirstCU)
    FirstCU = NewCU;

  if (useSplitDwarf()) {
    NewCU->initSection(Asm->getObjFileLowering().getDwarfInfoDWOSection(),
                       DwarfInfoDWOSectionSym);
    NewCU->setSkeleton(constructSkeletonCU(NewCU));
  } else
    NewCU->initSection(Asm->getObjFileLowering().getDwarfInfoSection(),
                       DwarfInfoSectionSym);

  CUMap.insert(std::make_pair(DIUnit, NewCU));
  CUDieMap.insert(std::make_pair(Die, NewCU));
  return NewCU;
}

// Construct subprogram DIE.
void DwarfDebug::constructSubprogramDIE(DwarfCompileUnit *TheCU,
                                        const MDNode *N) {
  // FIXME: We should only call this routine once, however, during LTO if a
  // program is defined in multiple CUs we could end up calling it out of
  // beginModule as we walk the CUs.

  DwarfCompileUnit *&CURef = SPMap[N];
  if (CURef)
    return;
  CURef = TheCU;

  DISubprogram SP(N);
  if (!SP.isDefinition())
    // This is a method declaration which will be handled while constructing
    // class type.
    return;

  DIE *SubprogramDie = TheCU->getOrCreateSubprogramDIE(SP);

  // Expose as a global name.
  TheCU->addGlobalName(SP.getName(), SubprogramDie, resolve(SP.getContext()));
}

void DwarfDebug::constructImportedEntityDIE(DwarfCompileUnit *TheCU,
                                            const MDNode *N) {
  DIImportedEntity Module(N);
  assert(Module.Verify());
  if (DIE *D = TheCU->getOrCreateContextDIE(Module.getContext()))
    constructImportedEntityDIE(TheCU, Module, D);
}

void DwarfDebug::constructImportedEntityDIE(DwarfCompileUnit *TheCU,
                                            const MDNode *N, DIE *Context) {
  DIImportedEntity Module(N);
  assert(Module.Verify());
  return constructImportedEntityDIE(TheCU, Module, Context);
}

void DwarfDebug::constructImportedEntityDIE(DwarfCompileUnit *TheCU,
                                            const DIImportedEntity &Module,
                                            DIE *Context) {
  assert(Module.Verify() &&
         "Use one of the MDNode * overloads to handle invalid metadata");
  assert(Context && "Should always have a context for an imported_module");
  DIE *IMDie = new DIE(Module.getTag());
  TheCU->insertDIE(Module, IMDie);
  DIE *EntityDie;
  DIDescriptor Entity = Module.getEntity();
  if (Entity.isNameSpace())
    EntityDie = TheCU->getOrCreateNameSpace(DINameSpace(Entity));
  else if (Entity.isSubprogram())
    EntityDie = TheCU->getOrCreateSubprogramDIE(DISubprogram(Entity));
  else if (Entity.isType())
    EntityDie = TheCU->getOrCreateTypeDIE(DIType(Entity));
  else
    EntityDie = TheCU->getDIE(Entity);
  TheCU->addSourceLine(IMDie, Module.getLineNumber(),
                       Module.getContext().getFilename(),
                       Module.getContext().getDirectory());
  TheCU->addDIEEntry(IMDie, dwarf::DW_AT_import, EntityDie);
  StringRef Name = Module.getName();
  if (!Name.empty())
    TheCU->addString(IMDie, dwarf::DW_AT_name, Name);
  Context->addChild(IMDie);
}

// Emit all Dwarf sections that should come prior to the content. Create
// global DIEs and emit initial debug info sections. This is invoked by
// the target AsmPrinter.
void DwarfDebug::beginModule() {
  if (DisableDebugInfoPrinting)
    return;

  const Module *M = MMI->getModule();

  // If module has named metadata anchors then use them, otherwise scan the
  // module using debug info finder to collect debug info.
  NamedMDNode *CU_Nodes = M->getNamedMetadata("llvm.dbg.cu");
  if (!CU_Nodes)
    return;
  TypeIdentifierMap = generateDITypeIdentifierMap(CU_Nodes);

  // Emit initial sections so we can reference labels later.
  emitSectionLabels();

  SingleCU = CU_Nodes->getNumOperands() == 1;

  for (MDNode *N : CU_Nodes->operands()) {
    DICompileUnit CUNode(N);
    DwarfCompileUnit *CU = constructDwarfCompileUnit(CUNode);
    DIArray ImportedEntities = CUNode.getImportedEntities();
    for (unsigned i = 0, e = ImportedEntities.getNumElements(); i != e; ++i)
      ScopesWithImportedEntities.push_back(std::make_pair(
          DIImportedEntity(ImportedEntities.getElement(i)).getContext(),
          ImportedEntities.getElement(i)));
    std::sort(ScopesWithImportedEntities.begin(),
              ScopesWithImportedEntities.end(), less_first());
    DIArray GVs = CUNode.getGlobalVariables();
    for (unsigned i = 0, e = GVs.getNumElements(); i != e; ++i)
      CU->createGlobalVariableDIE(DIGlobalVariable(GVs.getElement(i)));
    DIArray SPs = CUNode.getSubprograms();
    for (unsigned i = 0, e = SPs.getNumElements(); i != e; ++i)
      constructSubprogramDIE(CU, SPs.getElement(i));
    DIArray EnumTypes = CUNode.getEnumTypes();
    for (unsigned i = 0, e = EnumTypes.getNumElements(); i != e; ++i)
      CU->getOrCreateTypeDIE(EnumTypes.getElement(i));
    DIArray RetainedTypes = CUNode.getRetainedTypes();
    for (unsigned i = 0, e = RetainedTypes.getNumElements(); i != e; ++i) {
      DIType Ty(RetainedTypes.getElement(i));
      // The retained types array by design contains pointers to
      // MDNodes rather than DIRefs. Unique them here.
      DIType UniqueTy(resolve(Ty.getRef()));
      CU->getOrCreateTypeDIE(UniqueTy);
    }
    // Emit imported_modules last so that the relevant context is already
    // available.
    for (unsigned i = 0, e = ImportedEntities.getNumElements(); i != e; ++i)
      constructImportedEntityDIE(CU, ImportedEntities.getElement(i));
  }

  // Tell MMI that we have debug info.
  MMI->setDebugInfoAvailability(true);

  // Prime section data.
  SectionMap[Asm->getObjFileLowering().getTextSection()];
}

// Attach DW_AT_inline attribute with inlined subprogram DIEs.
void DwarfDebug::computeInlinedDIEs() {
  // Attach DW_AT_inline attribute with inlined subprogram DIEs.
  for (DIE *ISP : InlinedSubprogramDIEs)
    FirstCU->addUInt(ISP, dwarf::DW_AT_inline, None, dwarf::DW_INL_inlined);

  for (const auto &AI : AbstractSPDies) {
    DIE *ISP = AI.second;
    if (InlinedSubprogramDIEs.count(ISP))
      continue;
    FirstCU->addUInt(ISP, dwarf::DW_AT_inline, None, dwarf::DW_INL_inlined);
  }
}

// Collect info for variables that were optimized out.
void DwarfDebug::collectDeadVariables() {
  const Module *M = MMI->getModule();

  if (NamedMDNode *CU_Nodes = M->getNamedMetadata("llvm.dbg.cu")) {
    for (MDNode *N : CU_Nodes->operands()) {
      DICompileUnit TheCU(N);
      DIArray Subprograms = TheCU.getSubprograms();
      for (unsigned i = 0, e = Subprograms.getNumElements(); i != e; ++i) {
        DISubprogram SP(Subprograms.getElement(i));
        if (ProcessedSPNodes.count(SP) != 0)
          continue;
        if (!SP.isSubprogram())
          continue;
        if (!SP.isDefinition())
          continue;
        DIArray Variables = SP.getVariables();
        if (Variables.getNumElements() == 0)
          continue;

        // Construct subprogram DIE and add variables DIEs.
        DwarfCompileUnit *SPCU =
            static_cast<DwarfCompileUnit *>(CUMap.lookup(TheCU));
        assert(SPCU && "Unable to find Compile Unit!");
        // FIXME: See the comment in constructSubprogramDIE about duplicate
        // subprogram DIEs.
        constructSubprogramDIE(SPCU, SP);
        DIE *SPDIE = SPCU->getDIE(SP);
        for (unsigned vi = 0, ve = Variables.getNumElements(); vi != ve; ++vi) {
          DIVariable DV(Variables.getElement(vi));
          if (!DV.isVariable())
            continue;
          DbgVariable NewVar(DV, NULL, this);
          if (DIE *VariableDIE = SPCU->constructVariableDIE(NewVar, false))
            SPDIE->addChild(VariableDIE);
        }
      }
    }
  }
}

void DwarfDebug::finalizeModuleInfo() {
  // Collect info for variables that were optimized out.
  collectDeadVariables();

  // Attach DW_AT_inline attribute with inlined subprogram DIEs.
  computeInlinedDIEs();

  // Handle anything that needs to be done on a per-unit basis after
  // all other generation.
  for (DwarfUnit *TheU : getUnits()) {
    // Emit DW_AT_containing_type attribute to connect types with their
    // vtable holding type.
    TheU->constructContainingTypeDIEs();

    // Add CU specific attributes if we need to add any.
    if (TheU->getUnitDie()->getTag() == dwarf::DW_TAG_compile_unit) {
      // If we're splitting the dwarf out now that we've got the entire
      // CU then add the dwo id to it.
      DwarfCompileUnit *SkCU =
          static_cast<DwarfCompileUnit *>(TheU->getSkeleton());
      if (useSplitDwarf()) {
        // Emit a unique identifier for this CU.
        uint64_t ID = DIEHash(Asm).computeCUSignature(*TheU->getUnitDie());
        TheU->addUInt(TheU->getUnitDie(), dwarf::DW_AT_GNU_dwo_id,
                      dwarf::DW_FORM_data8, ID);
        SkCU->addUInt(SkCU->getUnitDie(), dwarf::DW_AT_GNU_dwo_id,
                      dwarf::DW_FORM_data8, ID);
      }

      // If we have code split among multiple sections or we've requested
      // it then emit a DW_AT_ranges attribute on the unit that will remain
      // in the .o file, otherwise add a DW_AT_low_pc.
      // FIXME: Also add a high pc if we can.
      // FIXME: We should use ranges if we have multiple compile units or
      // allow reordering of code ala .subsections_via_symbols in mach-o.
      DwarfCompileUnit *U = SkCU ? SkCU : static_cast<DwarfCompileUnit *>(TheU);
      if (useCURanges() && TheU->getRanges().size()) {
        addSectionLabel(Asm, U, U->getUnitDie(), dwarf::DW_AT_ranges,
                        Asm->GetTempSymbol("cu_ranges", U->getUniqueID()),
                        DwarfDebugRangeSectionSym);

        // A DW_AT_low_pc attribute may also be specified in combination with
        // DW_AT_ranges to specify the default base address for use in location
        // lists (see Section 2.6.2) and range lists (see Section 2.17.3).
        U->addUInt(U->getUnitDie(), dwarf::DW_AT_low_pc, dwarf::DW_FORM_addr,
                   0);
      } else
        U->addUInt(U->getUnitDie(), dwarf::DW_AT_low_pc, dwarf::DW_FORM_addr,
                   0);
    }
  }

  // Compute DIE offsets and sizes.
  InfoHolder.computeSizeAndOffsets();
  if (useSplitDwarf())
    SkeletonHolder.computeSizeAndOffsets();
}

void DwarfDebug::endSections() {
  // Filter labels by section.
  for (const SymbolCU &SCU : ArangeLabels) {
    if (SCU.Sym->isInSection()) {
      // Make a note of this symbol and it's section.
      const MCSection *Section = &SCU.Sym->getSection();
      if (!Section->getKind().isMetadata())
        SectionMap[Section].push_back(SCU);
    } else {
      // Some symbols (e.g. common/bss on mach-o) can have no section but still
      // appear in the output. This sucks as we rely on sections to build
      // arange spans. We can do it without, but it's icky.
      SectionMap[NULL].push_back(SCU);
    }
  }

  // Build a list of sections used.
  std::vector<const MCSection *> Sections;
  for (const auto &it : SectionMap) {
    const MCSection *Section = it.first;
    Sections.push_back(Section);
  }

  // Sort the sections into order.
  // This is only done to ensure consistent output order across different runs.
  std::sort(Sections.begin(), Sections.end(), SectionSort);

  // Add terminating symbols for each section.
  for (unsigned ID = 0, E = Sections.size(); ID != E; ID++) {
    const MCSection *Section = Sections[ID];
    MCSymbol *Sym = NULL;

    if (Section) {
      // We can't call MCSection::getLabelEndName, as it's only safe to do so
      // if we know the section name up-front. For user-created sections, the
      // resulting label may not be valid to use as a label. (section names can
      // use a greater set of characters on some systems)
      Sym = Asm->GetTempSymbol("debug_end", ID);
      Asm->OutStreamer.SwitchSection(Section);
      Asm->OutStreamer.EmitLabel(Sym);
    }

    // Insert a final terminator.
    SectionMap[Section].push_back(SymbolCU(NULL, Sym));
  }

  // For now only turn on CU ranges if we have -ffunction-sections enabled,
  // we've emitted a function into a unique section, or we're using LTO. If
  // we're using LTO then we can't know that any particular function in the
  // module is correlated to a particular CU and so we need to be conservative.
  // At this point all sections should be finalized except for dwarf sections.
  HasCURanges = UsedNonDefaultText || (CUMap.size() > 1) ||
                TargetMachine::getFunctionSections();
}

// Emit all Dwarf sections that should come after the content.
void DwarfDebug::endModule() {
  assert(CurFn == 0);
  assert(CurMI == 0);

  if (!FirstCU)
    return;

  // End any existing sections.
  // TODO: Does this need to happen?
  endSections();

  // Finalize the debug info for the module.
  finalizeModuleInfo();

  emitDebugStr();

  // Emit all the DIEs into a debug info section.
  emitDebugInfo();

  // Corresponding abbreviations into a abbrev section.
  emitAbbreviations();

  // Emit info into a debug loc section.
  emitDebugLoc();

  // Emit info into a debug aranges section.
  if (GenerateARangeSection)
    emitDebugARanges();

  // Emit info into a debug ranges section.
  emitDebugRanges();

  if (useSplitDwarf()) {
    emitDebugStrDWO();
    emitDebugInfoDWO();
    emitDebugAbbrevDWO();
    emitDebugLineDWO();
    // Emit DWO addresses.
    InfoHolder.emitAddresses(Asm->getObjFileLowering().getDwarfAddrSection());
  }

  // Emit info into the dwarf accelerator table sections.
  if (useDwarfAccelTables()) {
    emitAccelNames();
    emitAccelObjC();
    emitAccelNamespaces();
    emitAccelTypes();
  }

  // Emit the pubnames and pubtypes sections if requested.
  if (HasDwarfPubSections) {
    emitDebugPubNames(GenerateGnuPubSections);
    emitDebugPubTypes(GenerateGnuPubSections);
  }

  // clean up.
  SPMap.clear();

  // Reset these for the next Module if we have one.
  FirstCU = NULL;
}

// Find abstract variable, if any, associated with Var.
DbgVariable *DwarfDebug::findAbstractVariable(DIVariable &DV,
                                              DebugLoc ScopeLoc) {
  LLVMContext &Ctx = DV->getContext();
  // More then one inlined variable corresponds to one abstract variable.
  DIVariable Var = cleanseInlinedVariable(DV, Ctx);
  DbgVariable *AbsDbgVariable = AbstractVariables.lookup(Var);
  if (AbsDbgVariable)
    return AbsDbgVariable;

  LexicalScope *Scope = LScopes.findAbstractScope(ScopeLoc.getScope(Ctx));
  if (!Scope)
    return NULL;

  AbsDbgVariable = new DbgVariable(Var, NULL, this);
  addScopeVariable(Scope, AbsDbgVariable);
  AbstractVariables[Var] = AbsDbgVariable;
  return AbsDbgVariable;
}

// If Var is a current function argument then add it to CurrentFnArguments list.
bool DwarfDebug::addCurrentFnArgument(DbgVariable *Var, LexicalScope *Scope) {
  if (!LScopes.isCurrentFunctionScope(Scope))
    return false;
  DIVariable DV = Var->getVariable();
  if (DV.getTag() != dwarf::DW_TAG_arg_variable)
    return false;
  unsigned ArgNo = DV.getArgNumber();
  if (ArgNo == 0)
    return false;

  size_t Size = CurrentFnArguments.size();
  if (Size == 0)
    CurrentFnArguments.resize(CurFn->getFunction()->arg_size());
  // llvm::Function argument size is not good indicator of how many
  // arguments does the function have at source level.
  if (ArgNo > Size)
    CurrentFnArguments.resize(ArgNo * 2);
  CurrentFnArguments[ArgNo - 1] = Var;
  return true;
}

// Collect variable information from side table maintained by MMI.
void DwarfDebug::collectVariableInfoFromMMITable(
    SmallPtrSet<const MDNode *, 16> &Processed) {
  for (const auto &VI : MMI->getVariableDbgInfo()) {
    if (!VI.Var)
      continue;
    Processed.insert(VI.Var);
    DIVariable DV(VI.Var);
    LexicalScope *Scope = LScopes.findLexicalScope(VI.Loc);

    // If variable scope is not found then skip this variable.
    if (Scope == 0)
      continue;

    DbgVariable *AbsDbgVariable = findAbstractVariable(DV, VI.Loc);
    DbgVariable *RegVar = new DbgVariable(DV, AbsDbgVariable, this);
    RegVar->setFrameIndex(VI.Slot);
    if (!addCurrentFnArgument(RegVar, Scope))
      addScopeVariable(Scope, RegVar);
    if (AbsDbgVariable)
      AbsDbgVariable->setFrameIndex(VI.Slot);
  }
}

// Return true if debug value, encoded by DBG_VALUE instruction, is in a
// defined reg.
static bool isDbgValueInDefinedReg(const MachineInstr *MI) {
  assert(MI->isDebugValue() && "Invalid DBG_VALUE machine instruction!");
  return MI->getNumOperands() == 3 && MI->getOperand(0).isReg() &&
         MI->getOperand(0).getReg() &&
         (MI->getOperand(1).isImm() ||
          (MI->getOperand(1).isReg() && MI->getOperand(1).getReg() == 0U));
}

// Get .debug_loc entry for the instruction range starting at MI.
static DebugLocEntry getDebugLocEntry(AsmPrinter *Asm,
                                         const MCSymbol *FLabel,
                                         const MCSymbol *SLabel,
                                         const MachineInstr *MI) {
  const MDNode *Var = MI->getOperand(MI->getNumOperands() - 1).getMetadata();

  assert(MI->getNumOperands() == 3);
  if (MI->getOperand(0).isReg()) {
    MachineLocation MLoc;
    // If the second operand is an immediate, this is a
    // register-indirect address.
    if (!MI->getOperand(1).isImm())
      MLoc.set(MI->getOperand(0).getReg());
    else
      MLoc.set(MI->getOperand(0).getReg(), MI->getOperand(1).getImm());
    return DebugLocEntry(FLabel, SLabel, MLoc, Var);
  }
  if (MI->getOperand(0).isImm())
    return DebugLocEntry(FLabel, SLabel, MI->getOperand(0).getImm());
  if (MI->getOperand(0).isFPImm())
    return DebugLocEntry(FLabel, SLabel, MI->getOperand(0).getFPImm());
  if (MI->getOperand(0).isCImm())
    return DebugLocEntry(FLabel, SLabel, MI->getOperand(0).getCImm());

  llvm_unreachable("Unexpected 3 operand DBG_VALUE instruction!");
}

// Find variables for each lexical scope.
void
DwarfDebug::collectVariableInfo(SmallPtrSet<const MDNode *, 16> &Processed) {

  // Grab the variable info that was squirreled away in the MMI side-table.
  collectVariableInfoFromMMITable(Processed);

  for (const MDNode *Var : UserVariables) {
    if (Processed.count(Var))
      continue;

    // History contains relevant DBG_VALUE instructions for Var and instructions
    // clobbering it.
    SmallVectorImpl<const MachineInstr *> &History = DbgValues[Var];
    if (History.empty())
      continue;
    const MachineInstr *MInsn = History.front();

    DIVariable DV(Var);
    LexicalScope *Scope = NULL;
    if (DV.getTag() == dwarf::DW_TAG_arg_variable &&
        DISubprogram(DV.getContext()).describes(CurFn->getFunction()))
      Scope = LScopes.getCurrentFunctionScope();
    else if (MDNode *IA = DV.getInlinedAt())
      Scope = LScopes.findInlinedScope(DebugLoc::getFromDILocation(IA));
    else
      Scope = LScopes.findLexicalScope(cast<MDNode>(DV->getOperand(1)));
    // If variable scope is not found then skip this variable.
    if (!Scope)
      continue;

    Processed.insert(DV);
    assert(MInsn->isDebugValue() && "History must begin with debug value");
    DbgVariable *AbsVar = findAbstractVariable(DV, MInsn->getDebugLoc());
    DbgVariable *RegVar = new DbgVariable(DV, AbsVar, this);
    if (!addCurrentFnArgument(RegVar, Scope))
      addScopeVariable(Scope, RegVar);
    if (AbsVar)
      AbsVar->setMInsn(MInsn);

    // Simplify ranges that are fully coalesced.
    if (History.size() <= 1 ||
        (History.size() == 2 && MInsn->isIdenticalTo(History.back()))) {
      RegVar->setMInsn(MInsn);
      continue;
    }

    // Handle multiple DBG_VALUE instructions describing one variable.
    RegVar->setDotDebugLocOffset(DotDebugLocEntries.size());

    for (SmallVectorImpl<const MachineInstr *>::const_iterator
             HI = History.begin(),
             HE = History.end();
         HI != HE; ++HI) {
      const MachineInstr *Begin = *HI;
      assert(Begin->isDebugValue() && "Invalid History entry");

      // Check if DBG_VALUE is truncating a range.
      if (Begin->getNumOperands() > 1 && Begin->getOperand(0).isReg() &&
          !Begin->getOperand(0).getReg())
        continue;

      // Compute the range for a register location.
      const MCSymbol *FLabel = getLabelBeforeInsn(Begin);
      const MCSymbol *SLabel = 0;

      if (HI + 1 == HE)
        // If Begin is the last instruction in History then its value is valid
        // until the end of the function.
        SLabel = FunctionEndSym;
      else {
        const MachineInstr *End = HI[1];
        DEBUG(dbgs() << "DotDebugLoc Pair:\n"
                     << "\t" << *Begin << "\t" << *End << "\n");
        if (End->isDebugValue())
          SLabel = getLabelBeforeInsn(End);
        else {
          // End is a normal instruction clobbering the range.
          SLabel = getLabelAfterInsn(End);
          assert(SLabel && "Forgot label after clobber instruction");
          ++HI;
        }
      }

      // The value is valid until the next DBG_VALUE or clobber.
      DotDebugLocEntries.push_back(
          getDebugLocEntry(Asm, FLabel, SLabel, Begin));
    }
    DotDebugLocEntries.push_back(DebugLocEntry());
  }

  // Collect info for variables that were optimized out.
  LexicalScope *FnScope = LScopes.getCurrentFunctionScope();
  DIArray Variables = DISubprogram(FnScope->getScopeNode()).getVariables();
  for (unsigned i = 0, e = Variables.getNumElements(); i != e; ++i) {
    DIVariable DV(Variables.getElement(i));
    if (!DV || !DV.isVariable() || !Processed.insert(DV))
      continue;
    if (LexicalScope *Scope = LScopes.findLexicalScope(DV.getContext()))
      addScopeVariable(Scope, new DbgVariable(DV, NULL, this));
  }
}

// Return Label preceding the instruction.
MCSymbol *DwarfDebug::getLabelBeforeInsn(const MachineInstr *MI) {
  MCSymbol *Label = LabelsBeforeInsn.lookup(MI);
  assert(Label && "Didn't insert label before instruction");
  return Label;
}

// Return Label immediately following the instruction.
MCSymbol *DwarfDebug::getLabelAfterInsn(const MachineInstr *MI) {
  return LabelsAfterInsn.lookup(MI);
}

// Process beginning of an instruction.
void DwarfDebug::beginInstruction(const MachineInstr *MI) {
  assert(CurMI == 0);
  CurMI = MI;
  // Check if source location changes, but ignore DBG_VALUE locations.
  if (!MI->isDebugValue()) {
    DebugLoc DL = MI->getDebugLoc();
    if (DL != PrevInstLoc && (!DL.isUnknown() || UnknownLocations)) {
      unsigned Flags = 0;
      PrevInstLoc = DL;
      if (DL == PrologEndLoc) {
        Flags |= DWARF2_FLAG_PROLOGUE_END;
        PrologEndLoc = DebugLoc();
      }
      if (PrologEndLoc.isUnknown())
        Flags |= DWARF2_FLAG_IS_STMT;

      if (!DL.isUnknown()) {
        const MDNode *Scope = DL.getScope(Asm->MF->getFunction()->getContext());
        recordSourceLine(DL.getLine(), DL.getCol(), Scope, Flags);
      } else
        recordSourceLine(0, 0, 0, 0);
    }
  }

  // Insert labels where requested.
  DenseMap<const MachineInstr *, MCSymbol *>::iterator I =
      LabelsBeforeInsn.find(MI);

  // No label needed.
  if (I == LabelsBeforeInsn.end())
    return;

  // Label already assigned.
  if (I->second)
    return;

  if (!PrevLabel) {
    PrevLabel = MMI->getContext().CreateTempSymbol();
    Asm->OutStreamer.EmitLabel(PrevLabel);
  }
  I->second = PrevLabel;
}

// Process end of an instruction.
void DwarfDebug::endInstruction() {
  assert(CurMI != 0);
  // Don't create a new label after DBG_VALUE instructions.
  // They don't generate code.
  if (!CurMI->isDebugValue())
    PrevLabel = 0;

  DenseMap<const MachineInstr *, MCSymbol *>::iterator I =
      LabelsAfterInsn.find(CurMI);
  CurMI = 0;

  // No label needed.
  if (I == LabelsAfterInsn.end())
    return;

  // Label already assigned.
  if (I->second)
    return;

  // We need a label after this instruction.
  if (!PrevLabel) {
    PrevLabel = MMI->getContext().CreateTempSymbol();
    Asm->OutStreamer.EmitLabel(PrevLabel);
  }
  I->second = PrevLabel;
}

// Each LexicalScope has first instruction and last instruction to mark
// beginning and end of a scope respectively. Create an inverse map that list
// scopes starts (and ends) with an instruction. One instruction may start (or
// end) multiple scopes. Ignore scopes that are not reachable.
void DwarfDebug::identifyScopeMarkers() {
  SmallVector<LexicalScope *, 4> WorkList;
  WorkList.push_back(LScopes.getCurrentFunctionScope());
  while (!WorkList.empty()) {
    LexicalScope *S = WorkList.pop_back_val();

    const SmallVectorImpl<LexicalScope *> &Children = S->getChildren();
    if (!Children.empty())
      WorkList.append(Children.begin(), Children.end());

    if (S->isAbstractScope())
      continue;

    for (const InsnRange &R : S->getRanges()) {
      assert(R.first && "InsnRange does not have first instruction!");
      assert(R.second && "InsnRange does not have second instruction!");
      requestLabelBeforeInsn(R.first);
      requestLabelAfterInsn(R.second);
    }
  }
}

// Gather pre-function debug information.  Assumes being called immediately
// after the function entry point has been emitted.
void DwarfDebug::beginFunction(const MachineFunction *MF) {
  CurFn = MF;

  // If there's no debug info for the function we're not going to do anything.
  if (!MMI->hasDebugInfo())
    return;

  // Grab the lexical scopes for the function, if we don't have any of those
  // then we're not going to be able to do anything.
  LScopes.initialize(*MF);
  if (LScopes.empty()) {
    // If we don't have a lexical scope for this function then there will
    // be a hole in the range information. Keep note of this.
    UsedNonDefaultText = true;
    return;
  }

  assert(UserVariables.empty() && DbgValues.empty() && "Maps weren't cleaned");

  // Make sure that each lexical scope will have a begin/end label.
  identifyScopeMarkers();

  // Set DwarfDwarfCompileUnitID in MCContext to the Compile Unit this function
  // belongs to so that we add to the correct per-cu line table in the
  // non-asm case.
  LexicalScope *FnScope = LScopes.getCurrentFunctionScope();
  DwarfCompileUnit *TheCU = SPMap.lookup(FnScope->getScopeNode());
  assert(TheCU && "Unable to find compile unit!");
  if (Asm->OutStreamer.hasRawTextSupport())
    // Use a single line table if we are generating assembly.
    Asm->OutStreamer.getContext().setDwarfCompileUnitID(0);
  else
    Asm->OutStreamer.getContext().setDwarfCompileUnitID(TheCU->getUniqueID());

  // Check the current section against the standard text section. If different
  // keep track so that we will know when we're emitting functions into multiple
  // sections.
  if (Asm->getObjFileLowering().getTextSection() != Asm->getCurrentSection())
    UsedNonDefaultText = true;

  // Emit a label for the function so that we have a beginning address.
  FunctionBeginSym = Asm->GetTempSymbol("func_begin", Asm->getFunctionNumber());
  // Assumes in correct section after the entry point.
  Asm->OutStreamer.EmitLabel(FunctionBeginSym);

  const TargetRegisterInfo *TRI = Asm->TM.getRegisterInfo();
  // LiveUserVar - Map physreg numbers to the MDNode they contain.
  std::vector<const MDNode *> LiveUserVar(TRI->getNumRegs());

  for (MachineFunction::const_iterator I = MF->begin(), E = MF->end(); I != E;
       ++I) {
    bool AtBlockEntry = true;
    for (MachineBasicBlock::const_iterator II = I->begin(), IE = I->end();
         II != IE; ++II) {
      const MachineInstr *MI = II;

      if (MI->isDebugValue()) {
        assert(MI->getNumOperands() > 1 && "Invalid machine instruction!");

        // Keep track of user variables.
        const MDNode *Var =
            MI->getOperand(MI->getNumOperands() - 1).getMetadata();

        // Variable is in a register, we need to check for clobbers.
        if (isDbgValueInDefinedReg(MI))
          LiveUserVar[MI->getOperand(0).getReg()] = Var;

        // Check the history of this variable.
        SmallVectorImpl<const MachineInstr *> &History = DbgValues[Var];
        if (History.empty()) {
          UserVariables.push_back(Var);
          // The first mention of a function argument gets the FunctionBeginSym
          // label, so arguments are visible when breaking at function entry.
          DIVariable DV(Var);
          if (DV.isVariable() && DV.getTag() == dwarf::DW_TAG_arg_variable &&
              getDISubprogram(DV.getContext()).describes(MF->getFunction()))
            LabelsBeforeInsn[MI] = FunctionBeginSym;
        } else {
          // We have seen this variable before. Try to coalesce DBG_VALUEs.
          const MachineInstr *Prev = History.back();
          if (Prev->isDebugValue()) {
            // Coalesce identical entries at the end of History.
            if (History.size() >= 2 &&
                Prev->isIdenticalTo(History[History.size() - 2])) {
              DEBUG(dbgs() << "Coalescing identical DBG_VALUE entries:\n"
                           << "\t" << *Prev << "\t"
                           << *History[History.size() - 2] << "\n");
              History.pop_back();
            }

            // Terminate old register assignments that don't reach MI;
            MachineFunction::const_iterator PrevMBB = Prev->getParent();
            if (PrevMBB != I && (!AtBlockEntry || std::next(PrevMBB) != I) &&
                isDbgValueInDefinedReg(Prev)) {
              // Previous register assignment needs to terminate at the end of
              // its basic block.
              MachineBasicBlock::const_iterator LastMI =
                  PrevMBB->getLastNonDebugInstr();
              if (LastMI == PrevMBB->end()) {
                // Drop DBG_VALUE for empty range.
                DEBUG(dbgs() << "Dropping DBG_VALUE for empty range:\n"
                             << "\t" << *Prev << "\n");
                History.pop_back();
              } else if (std::next(PrevMBB) != PrevMBB->getParent()->end())
                // Terminate after LastMI.
                History.push_back(LastMI);
            }
          }
        }
        History.push_back(MI);
      } else {
        // Not a DBG_VALUE instruction.
        if (!MI->isPosition())
          AtBlockEntry = false;

        // First known non-DBG_VALUE and non-frame setup location marks
        // the beginning of the function body.
        if (!MI->getFlag(MachineInstr::FrameSetup) &&
            (PrologEndLoc.isUnknown() && !MI->getDebugLoc().isUnknown()))
          PrologEndLoc = MI->getDebugLoc();

        // Check if the instruction clobbers any registers with debug vars.
        for (const MachineOperand &MO : MI->operands()) {
          if (!MO.isReg() || !MO.isDef() || !MO.getReg())
            continue;
          for (MCRegAliasIterator AI(MO.getReg(), TRI, true); AI.isValid();
               ++AI) {
            unsigned Reg = *AI;
            const MDNode *Var = LiveUserVar[Reg];
            if (!Var)
              continue;
            // Reg is now clobbered.
            LiveUserVar[Reg] = 0;

            // Was MD last defined by a DBG_VALUE referring to Reg?
            DbgValueHistoryMap::iterator HistI = DbgValues.find(Var);
            if (HistI == DbgValues.end())
              continue;
            SmallVectorImpl<const MachineInstr *> &History = HistI->second;
            if (History.empty())
              continue;
            const MachineInstr *Prev = History.back();
            // Sanity-check: Register assignments are terminated at the end of
            // their block.
            if (!Prev->isDebugValue() || Prev->getParent() != MI->getParent())
              continue;
            // Is the variable still in Reg?
            if (!isDbgValueInDefinedReg(Prev) ||
                Prev->getOperand(0).getReg() != Reg)
              continue;
            // Var is clobbered. Make sure the next instruction gets a label.
            History.push_back(MI);
          }
        }
      }
    }
  }

  for (auto &I : DbgValues) {
    SmallVectorImpl<const MachineInstr *> &History = I.second;
    if (History.empty())
      continue;

    // Make sure the final register assignments are terminated.
    const MachineInstr *Prev = History.back();
    if (Prev->isDebugValue() && isDbgValueInDefinedReg(Prev)) {
      const MachineBasicBlock *PrevMBB = Prev->getParent();
      MachineBasicBlock::const_iterator LastMI =
          PrevMBB->getLastNonDebugInstr();
      if (LastMI == PrevMBB->end())
        // Drop DBG_VALUE for empty range.
        History.pop_back();
      else if (PrevMBB != &PrevMBB->getParent()->back()) {
        // Terminate after LastMI.
        History.push_back(LastMI);
      }
    }
    // Request labels for the full history.
    for (const MachineInstr *MI : History) {
      if (MI->isDebugValue())
        requestLabelBeforeInsn(MI);
      else
        requestLabelAfterInsn(MI);
    }
  }

  PrevInstLoc = DebugLoc();
  PrevLabel = FunctionBeginSym;

  // Record beginning of function.
  if (!PrologEndLoc.isUnknown()) {
    DebugLoc FnStartDL =
        PrologEndLoc.getFnDebugLoc(MF->getFunction()->getContext());
    recordSourceLine(
        FnStartDL.getLine(), FnStartDL.getCol(),
        FnStartDL.getScope(MF->getFunction()->getContext()),
        // We'd like to list the prologue as "not statements" but GDB behaves
        // poorly if we do that. Revisit this with caution/GDB (7.5+) testing.
        DWARF2_FLAG_IS_STMT);
  }
}

void DwarfDebug::addScopeVariable(LexicalScope *LS, DbgVariable *Var) {
  SmallVectorImpl<DbgVariable *> &Vars = ScopeVariables[LS];
  DIVariable DV = Var->getVariable();
  // Variables with positive arg numbers are parameters.
  if (unsigned ArgNum = DV.getArgNumber()) {
    // Keep all parameters in order at the start of the variable list to ensure
    // function types are correct (no out-of-order parameters)
    //
    // This could be improved by only doing it for optimized builds (unoptimized
    // builds have the right order to begin with), searching from the back (this
    // would catch the unoptimized case quickly), or doing a binary search
    // rather than linear search.
    SmallVectorImpl<DbgVariable *>::iterator I = Vars.begin();
    while (I != Vars.end()) {
      unsigned CurNum = (*I)->getVariable().getArgNumber();
      // A local (non-parameter) variable has been found, insert immediately
      // before it.
      if (CurNum == 0)
        break;
      // A later indexed parameter has been found, insert immediately before it.
      if (CurNum > ArgNum)
        break;
      ++I;
    }
    Vars.insert(I, Var);
    return;
  }

  Vars.push_back(Var);
}

// Gather and emit post-function debug information.
void DwarfDebug::endFunction(const MachineFunction *MF) {
  // Every beginFunction(MF) call should be followed by an endFunction(MF) call,
  // though the beginFunction may not be called at all.
  // We should handle both cases.
  if (CurFn == 0)
    CurFn = MF;
  else
    assert(CurFn == MF);
  assert(CurFn != 0);

  if (!MMI->hasDebugInfo() || LScopes.empty()) {
    CurFn = 0;
    return;
  }

  // Define end label for subprogram.
  FunctionEndSym = Asm->GetTempSymbol("func_end", Asm->getFunctionNumber());
  // Assumes in correct section after the entry point.
  Asm->OutStreamer.EmitLabel(FunctionEndSym);

  // Set DwarfDwarfCompileUnitID in MCContext to default value.
  Asm->OutStreamer.getContext().setDwarfCompileUnitID(0);

  SmallPtrSet<const MDNode *, 16> ProcessedVars;
  collectVariableInfo(ProcessedVars);

  LexicalScope *FnScope = LScopes.getCurrentFunctionScope();
  DwarfCompileUnit *TheCU = SPMap.lookup(FnScope->getScopeNode());
  assert(TheCU && "Unable to find compile unit!");

  // Construct abstract scopes.
  for (LexicalScope *AScope : LScopes.getAbstractScopesList()) {
    DISubprogram SP(AScope->getScopeNode());
    if (SP.isSubprogram()) {
      // Collect info for variables that were optimized out.
      DIArray Variables = SP.getVariables();
      for (unsigned i = 0, e = Variables.getNumElements(); i != e; ++i) {
        DIVariable DV(Variables.getElement(i));
        if (!DV || !DV.isVariable() || !ProcessedVars.insert(DV))
          continue;
        // Check that DbgVariable for DV wasn't created earlier, when
        // findAbstractVariable() was called for inlined instance of DV.
        LLVMContext &Ctx = DV->getContext();
        DIVariable CleanDV = cleanseInlinedVariable(DV, Ctx);
        if (AbstractVariables.lookup(CleanDV))
          continue;
        if (LexicalScope *Scope = LScopes.findAbstractScope(DV.getContext()))
          addScopeVariable(Scope, new DbgVariable(DV, NULL, this));
      }
    }
    if (ProcessedSPNodes.count(AScope->getScopeNode()) == 0)
      constructScopeDIE(TheCU, AScope);
  }

  DIE *CurFnDIE = constructScopeDIE(TheCU, FnScope);
  if (!CurFn->getTarget().Options.DisableFramePointerElim(*CurFn))
    TheCU->addFlag(CurFnDIE, dwarf::DW_AT_APPLE_omit_frame_ptr);

  // Add the range of this function to the list of ranges for the CU.
  RangeSpan Span(FunctionBeginSym, FunctionEndSym);
  TheCU->addRange(std::move(Span));

  // Clear debug info
  for (auto &I : ScopeVariables)
    DeleteContainerPointers(I.second);
  ScopeVariables.clear();
  DeleteContainerPointers(CurrentFnArguments);
  UserVariables.clear();
  DbgValues.clear();
  AbstractVariables.clear();
  LabelsBeforeInsn.clear();
  LabelsAfterInsn.clear();
  PrevLabel = NULL;
  CurFn = 0;
}

// Register a source line with debug info. Returns the  unique label that was
// emitted and which provides correspondence to the source line list.
void DwarfDebug::recordSourceLine(unsigned Line, unsigned Col, const MDNode *S,
                                  unsigned Flags) {
  StringRef Fn;
  StringRef Dir;
  unsigned Src = 1;
  unsigned Discriminator = 0;
  if (S) {
    DIDescriptor Scope(S);

    if (Scope.isCompileUnit()) {
      DICompileUnit CU(S);
      Fn = CU.getFilename();
      Dir = CU.getDirectory();
    } else if (Scope.isFile()) {
      DIFile F(S);
      Fn = F.getFilename();
      Dir = F.getDirectory();
    } else if (Scope.isSubprogram()) {
      DISubprogram SP(S);
      Fn = SP.getFilename();
      Dir = SP.getDirectory();
    } else if (Scope.isLexicalBlockFile()) {
      DILexicalBlockFile DBF(S);
      Fn = DBF.getFilename();
      Dir = DBF.getDirectory();
    } else if (Scope.isLexicalBlock()) {
      DILexicalBlock DB(S);
      Fn = DB.getFilename();
      Dir = DB.getDirectory();
      Discriminator = DB.getDiscriminator();
    } else
      llvm_unreachable("Unexpected scope info");

    unsigned CUID = Asm->OutStreamer.getContext().getDwarfCompileUnitID();
    Src = static_cast<DwarfCompileUnit *>(InfoHolder.getUnits()[CUID])
              ->getOrCreateSourceID(Fn, Dir);
  }
  Asm->OutStreamer.EmitDwarfLocDirective(Src, Line, Col, Flags, 0,
                                         Discriminator, Fn);
}

//===----------------------------------------------------------------------===//
// Emit Methods
//===----------------------------------------------------------------------===//

// Compute the size and offset of a DIE. The offset is relative to start of the
// CU. It returns the offset after laying out the DIE.
unsigned DwarfFile::computeSizeAndOffset(DIE *Die, unsigned Offset) {
  // Record the abbreviation.
  assignAbbrevNumber(Die->getAbbrev());

  // Get the abbreviation for this DIE.
  const DIEAbbrev &Abbrev = Die->getAbbrev();

  // Set DIE offset
  Die->setOffset(Offset);

  // Start the size with the size of abbreviation code.
  Offset += getULEB128Size(Die->getAbbrevNumber());

  const SmallVectorImpl<DIEValue *> &Values = Die->getValues();
  const SmallVectorImpl<DIEAbbrevData> &AbbrevData = Abbrev.getData();

  // Size the DIE attribute values.
  for (unsigned i = 0, N = Values.size(); i < N; ++i)
    // Size attribute value.
    Offset += Values[i]->SizeOf(Asm, AbbrevData[i].getForm());

  // Get the children.
  const std::vector<DIE *> &Children = Die->getChildren();

  // Size the DIE children if any.
  if (!Children.empty()) {
    assert(Abbrev.hasChildren() && "Children flag not set");

    for (DIE *Child : Children)
      Offset = computeSizeAndOffset(Child, Offset);

    // End of children marker.
    Offset += sizeof(int8_t);
  }

  Die->setSize(Offset - Die->getOffset());
  return Offset;
}

// Compute the size and offset for each DIE.
void DwarfFile::computeSizeAndOffsets() {
  // Offset from the first CU in the debug info section is 0 initially.
  unsigned SecOffset = 0;

  // Iterate over each compile unit and set the size and offsets for each
  // DIE within each compile unit. All offsets are CU relative.
  for (DwarfUnit *TheU : CUs) {
    TheU->setDebugInfoOffset(SecOffset);

    // CU-relative offset is reset to 0 here.
    unsigned Offset = sizeof(int32_t) +      // Length of Unit Info
                      TheU->getHeaderSize(); // Unit-specific headers

    // EndOffset here is CU-relative, after laying out
    // all of the CU DIE.
    unsigned EndOffset = computeSizeAndOffset(TheU->getUnitDie(), Offset);
    SecOffset += EndOffset;
  }
}

// Emit initial Dwarf sections with a label at the start of each one.
void DwarfDebug::emitSectionLabels() {
  const TargetLoweringObjectFile &TLOF = Asm->getObjFileLowering();

  // Dwarf sections base addresses.
  DwarfInfoSectionSym =
      emitSectionSym(Asm, TLOF.getDwarfInfoSection(), "section_info");
  if (useSplitDwarf())
    DwarfInfoDWOSectionSym =
        emitSectionSym(Asm, TLOF.getDwarfInfoDWOSection(), "section_info_dwo");
  DwarfAbbrevSectionSym =
      emitSectionSym(Asm, TLOF.getDwarfAbbrevSection(), "section_abbrev");
  if (useSplitDwarf())
    DwarfAbbrevDWOSectionSym = emitSectionSym(
        Asm, TLOF.getDwarfAbbrevDWOSection(), "section_abbrev_dwo");
  if (GenerateARangeSection)
    emitSectionSym(Asm, TLOF.getDwarfARangesSection());

  DwarfLineSectionSym =
      emitSectionSym(Asm, TLOF.getDwarfLineSection(), "section_line");
  emitSectionSym(Asm, TLOF.getDwarfLocSection());
  if (GenerateGnuPubSections) {
    DwarfGnuPubNamesSectionSym =
        emitSectionSym(Asm, TLOF.getDwarfGnuPubNamesSection());
    DwarfGnuPubTypesSectionSym =
        emitSectionSym(Asm, TLOF.getDwarfGnuPubTypesSection());
  } else if (HasDwarfPubSections) {
    emitSectionSym(Asm, TLOF.getDwarfPubNamesSection());
    emitSectionSym(Asm, TLOF.getDwarfPubTypesSection());
  }

  DwarfStrSectionSym =
      emitSectionSym(Asm, TLOF.getDwarfStrSection(), "info_string");
  if (useSplitDwarf()) {
    DwarfStrDWOSectionSym =
        emitSectionSym(Asm, TLOF.getDwarfStrDWOSection(), "skel_string");
    DwarfAddrSectionSym =
        emitSectionSym(Asm, TLOF.getDwarfAddrSection(), "addr_sec");
  }
  DwarfDebugRangeSectionSym =
      emitSectionSym(Asm, TLOF.getDwarfRangesSection(), "debug_range");

  DwarfDebugLocSectionSym =
      emitSectionSym(Asm, TLOF.getDwarfLocSection(), "section_debug_loc");
}

// Recursively emits a debug information entry.
void DwarfDebug::emitDIE(DIE *Die) {
  // Get the abbreviation for this DIE.
  const DIEAbbrev &Abbrev = Die->getAbbrev();

  // Emit the code (index) for the abbreviation.
  if (Asm->isVerbose())
    Asm->OutStreamer.AddComment("Abbrev [" + Twine(Abbrev.getNumber()) +
                                "] 0x" + Twine::utohexstr(Die->getOffset()) +
                                ":0x" + Twine::utohexstr(Die->getSize()) + " " +
                                dwarf::TagString(Abbrev.getTag()));
  Asm->EmitULEB128(Abbrev.getNumber());

  const SmallVectorImpl<DIEValue *> &Values = Die->getValues();
  const SmallVectorImpl<DIEAbbrevData> &AbbrevData = Abbrev.getData();

  // Emit the DIE attribute values.
  for (unsigned i = 0, N = Values.size(); i < N; ++i) {
    dwarf::Attribute Attr = AbbrevData[i].getAttribute();
    dwarf::Form Form = AbbrevData[i].getForm();
    assert(Form && "Too many attributes for DIE (check abbreviation)");

    if (Asm->isVerbose()) {
      Asm->OutStreamer.AddComment(dwarf::AttributeString(Attr));
      if (Attr == dwarf::DW_AT_accessibility)
        Asm->OutStreamer.AddComment(dwarf::AccessibilityString(
            cast<DIEInteger>(Values[i])->getValue()));
    }

    // Emit an attribute using the defined form.
    Values[i]->EmitValue(Asm, Form);
  }

  // Emit the DIE children if any.
  if (Abbrev.hasChildren()) {
    const std::vector<DIE *> &Children = Die->getChildren();

    for (DIE *Child : Children)
      emitDIE(Child);

    Asm->OutStreamer.AddComment("End Of Children Mark");
    Asm->EmitInt8(0);
  }
}

// Emit the various dwarf units to the unit section USection with
// the abbreviations going into ASection.
void DwarfFile::emitUnits(DwarfDebug *DD, const MCSection *ASection,
                          const MCSymbol *ASectionSym) {
  for (DwarfUnit *TheU : CUs) {
    DIE *Die = TheU->getUnitDie();
    const MCSection *USection = TheU->getSection();
    Asm->OutStreamer.SwitchSection(USection);

    // Emit the compile units header.
    Asm->OutStreamer.EmitLabel(TheU->getLabelBegin());

    // Emit size of content not including length itself
    Asm->OutStreamer.AddComment("Length of Unit");
    Asm->EmitInt32(TheU->getHeaderSize() + Die->getSize());

    TheU->emitHeader(ASection, ASectionSym);

    DD->emitDIE(Die);
    Asm->OutStreamer.EmitLabel(TheU->getLabelEnd());
  }
}

// Emit the debug info section.
void DwarfDebug::emitDebugInfo() {
  DwarfFile &Holder = useSplitDwarf() ? SkeletonHolder : InfoHolder;

  Holder.emitUnits(this, Asm->getObjFileLowering().getDwarfAbbrevSection(),
                   DwarfAbbrevSectionSym);
}

// Emit the abbreviation section.
void DwarfDebug::emitAbbreviations() {
  DwarfFile &Holder = useSplitDwarf() ? SkeletonHolder : InfoHolder;

  Holder.emitAbbrevs(Asm->getObjFileLowering().getDwarfAbbrevSection());
}

void DwarfFile::emitAbbrevs(const MCSection *Section) {
  // Check to see if it is worth the effort.
  if (!Abbreviations.empty()) {
    // Start the debug abbrev section.
    Asm->OutStreamer.SwitchSection(Section);

    // For each abbrevation.
    for (const DIEAbbrev *Abbrev : Abbreviations) {
      // Emit the abbrevations code (base 1 index.)
      Asm->EmitULEB128(Abbrev->getNumber(), "Abbreviation Code");

      // Emit the abbreviations data.
      Abbrev->Emit(Asm);
    }

    // Mark end of abbreviations.
    Asm->EmitULEB128(0, "EOM(3)");
  }
}

// Emit the last address of the section and the end of the line matrix.
void DwarfDebug::emitEndOfLineMatrix(unsigned SectionEnd) {
  // Define last address of section.
  Asm->OutStreamer.AddComment("Extended Op");
  Asm->EmitInt8(0);

  Asm->OutStreamer.AddComment("Op size");
  Asm->EmitInt8(Asm->getDataLayout().getPointerSize() + 1);
  Asm->OutStreamer.AddComment("DW_LNE_set_address");
  Asm->EmitInt8(dwarf::DW_LNE_set_address);

  Asm->OutStreamer.AddComment("Section end label");

  Asm->OutStreamer.EmitSymbolValue(
      Asm->GetTempSymbol("section_end", SectionEnd),
      Asm->getDataLayout().getPointerSize());

  // Mark end of matrix.
  Asm->OutStreamer.AddComment("DW_LNE_end_sequence");
  Asm->EmitInt8(0);
  Asm->EmitInt8(1);
  Asm->EmitInt8(1);
}

// Emit visible names into a hashed accelerator table section.
void DwarfDebug::emitAccelNames() {
  DwarfAccelTable AT(
      DwarfAccelTable::Atom(dwarf::DW_ATOM_die_offset, dwarf::DW_FORM_data4));
  for (DwarfUnit *TheU : getUnits()) {
    for (const auto &GI : TheU->getAccelNames()) {
      StringRef Name = GI.getKey();
      for (const DIE *D : GI.second)
        AT.AddName(Name, D);
    }
  }

  AT.FinalizeTable(Asm, "Names");
  Asm->OutStreamer.SwitchSection(
      Asm->getObjFileLowering().getDwarfAccelNamesSection());
  MCSymbol *SectionBegin = Asm->GetTempSymbol("names_begin");
  Asm->OutStreamer.EmitLabel(SectionBegin);

  // Emit the full data.
  AT.Emit(Asm, SectionBegin, &InfoHolder);
}

// Emit objective C classes and categories into a hashed accelerator table
// section.
void DwarfDebug::emitAccelObjC() {
  DwarfAccelTable AT(
      DwarfAccelTable::Atom(dwarf::DW_ATOM_die_offset, dwarf::DW_FORM_data4));
  for (DwarfUnit *TheU : getUnits()) {
    for (const auto &GI : TheU->getAccelObjC()) {
      StringRef Name = GI.getKey();
      for (const DIE *D : GI.second)
        AT.AddName(Name, D);
    }
  }

  AT.FinalizeTable(Asm, "ObjC");
  Asm->OutStreamer.SwitchSection(
      Asm->getObjFileLowering().getDwarfAccelObjCSection());
  MCSymbol *SectionBegin = Asm->GetTempSymbol("objc_begin");
  Asm->OutStreamer.EmitLabel(SectionBegin);

  // Emit the full data.
  AT.Emit(Asm, SectionBegin, &InfoHolder);
}

// Emit namespace dies into a hashed accelerator table.
void DwarfDebug::emitAccelNamespaces() {
  DwarfAccelTable AT(
      DwarfAccelTable::Atom(dwarf::DW_ATOM_die_offset, dwarf::DW_FORM_data4));
  for (DwarfUnit *TheU : getUnits()) {
    for (const auto &GI : TheU->getAccelNamespace()) {
      StringRef Name = GI.getKey();
      for (const DIE *D : GI.second)
        AT.AddName(Name, D);
    }
  }

  AT.FinalizeTable(Asm, "namespac");
  Asm->OutStreamer.SwitchSection(
      Asm->getObjFileLowering().getDwarfAccelNamespaceSection());
  MCSymbol *SectionBegin = Asm->GetTempSymbol("namespac_begin");
  Asm->OutStreamer.EmitLabel(SectionBegin);

  // Emit the full data.
  AT.Emit(Asm, SectionBegin, &InfoHolder);
}

// Emit type dies into a hashed accelerator table.
void DwarfDebug::emitAccelTypes() {
  std::vector<DwarfAccelTable::Atom> Atoms;
  Atoms.push_back(
      DwarfAccelTable::Atom(dwarf::DW_ATOM_die_offset, dwarf::DW_FORM_data4));
  Atoms.push_back(
      DwarfAccelTable::Atom(dwarf::DW_ATOM_die_tag, dwarf::DW_FORM_data2));
  Atoms.push_back(
      DwarfAccelTable::Atom(dwarf::DW_ATOM_type_flags, dwarf::DW_FORM_data1));
  DwarfAccelTable AT(Atoms);
  for (DwarfUnit *TheU : getUnits()) {
    for (const auto &GI : TheU->getAccelTypes()) {
      StringRef Name = GI.getKey();
      for (const auto &DI : GI.second)
        AT.AddName(Name, DI.first, DI.second);
    }
  }

  AT.FinalizeTable(Asm, "types");
  Asm->OutStreamer.SwitchSection(
      Asm->getObjFileLowering().getDwarfAccelTypesSection());
  MCSymbol *SectionBegin = Asm->GetTempSymbol("types_begin");
  Asm->OutStreamer.EmitLabel(SectionBegin);

  // Emit the full data.
  AT.Emit(Asm, SectionBegin, &InfoHolder);
}

// Public name handling.
// The format for the various pubnames:
//
// dwarf pubnames - offset/name pairs where the offset is the offset into the CU
// for the DIE that is named.
//
// gnu pubnames - offset/index value/name tuples where the offset is the offset
// into the CU and the index value is computed according to the type of value
// for the DIE that is named.
//
// For type units the offset is the offset of the skeleton DIE. For split dwarf
// it's the offset within the debug_info/debug_types dwo section, however, the
// reference in the pubname header doesn't change.

/// computeIndexValue - Compute the gdb index value for the DIE and CU.
static dwarf::PubIndexEntryDescriptor computeIndexValue(DwarfUnit *CU,
                                                        const DIE *Die) {
  dwarf::GDBIndexEntryLinkage Linkage = dwarf::GIEL_STATIC;

  // We could have a specification DIE that has our most of our knowledge,
  // look for that now.
  DIEValue *SpecVal = Die->findAttribute(dwarf::DW_AT_specification);
  if (SpecVal) {
    DIE *SpecDIE = cast<DIEEntry>(SpecVal)->getEntry();
    if (SpecDIE->findAttribute(dwarf::DW_AT_external))
      Linkage = dwarf::GIEL_EXTERNAL;
  } else if (Die->findAttribute(dwarf::DW_AT_external))
    Linkage = dwarf::GIEL_EXTERNAL;

  switch (Die->getTag()) {
  case dwarf::DW_TAG_class_type:
  case dwarf::DW_TAG_structure_type:
  case dwarf::DW_TAG_union_type:
  case dwarf::DW_TAG_enumeration_type:
    return dwarf::PubIndexEntryDescriptor(
        dwarf::GIEK_TYPE, CU->getLanguage() != dwarf::DW_LANG_C_plus_plus
                              ? dwarf::GIEL_STATIC
                              : dwarf::GIEL_EXTERNAL);
  case dwarf::DW_TAG_typedef:
  case dwarf::DW_TAG_base_type:
  case dwarf::DW_TAG_subrange_type:
    return dwarf::PubIndexEntryDescriptor(dwarf::GIEK_TYPE, dwarf::GIEL_STATIC);
  case dwarf::DW_TAG_namespace:
    return dwarf::GIEK_TYPE;
  case dwarf::DW_TAG_subprogram:
    return dwarf::PubIndexEntryDescriptor(dwarf::GIEK_FUNCTION, Linkage);
  case dwarf::DW_TAG_constant:
  case dwarf::DW_TAG_variable:
    return dwarf::PubIndexEntryDescriptor(dwarf::GIEK_VARIABLE, Linkage);
  case dwarf::DW_TAG_enumerator:
    return dwarf::PubIndexEntryDescriptor(dwarf::GIEK_VARIABLE,
                                          dwarf::GIEL_STATIC);
  default:
    return dwarf::GIEK_NONE;
  }
}

/// emitDebugPubNames - Emit visible names into a debug pubnames section.
///
void DwarfDebug::emitDebugPubNames(bool GnuStyle) {
  const MCSection *PSec =
      GnuStyle ? Asm->getObjFileLowering().getDwarfGnuPubNamesSection()
               : Asm->getObjFileLowering().getDwarfPubNamesSection();

  emitDebugPubSection(GnuStyle, PSec, "Names", &DwarfUnit::getGlobalNames);
}

void DwarfDebug::emitDebugPubSection(
    bool GnuStyle, const MCSection *PSec, StringRef Name,
    const StringMap<const DIE *> &(DwarfUnit::*Accessor)() const) {
  for (const auto &NU : CUMap) {
    DwarfCompileUnit *TheU = NU.second;

    const auto &Globals = (TheU->*Accessor)();

    if (Globals.empty())
      continue;

    if (auto Skeleton = static_cast<DwarfCompileUnit *>(TheU->getSkeleton()))
      TheU = Skeleton;
    unsigned ID = TheU->getUniqueID();

    // Start the dwarf pubnames section.
    Asm->OutStreamer.SwitchSection(PSec);

    // Emit the header.
    Asm->OutStreamer.AddComment("Length of Public " + Name + " Info");
    MCSymbol *BeginLabel = Asm->GetTempSymbol("pub" + Name + "_begin", ID);
    MCSymbol *EndLabel = Asm->GetTempSymbol("pub" + Name + "_end", ID);
    Asm->EmitLabelDifference(EndLabel, BeginLabel, 4);

    Asm->OutStreamer.EmitLabel(BeginLabel);

    Asm->OutStreamer.AddComment("DWARF Version");
    Asm->EmitInt16(dwarf::DW_PUBNAMES_VERSION);

    Asm->OutStreamer.AddComment("Offset of Compilation Unit Info");
    Asm->EmitSectionOffset(TheU->getLabelBegin(), TheU->getSectionSym());

    Asm->OutStreamer.AddComment("Compilation Unit Length");
    Asm->EmitLabelDifference(TheU->getLabelEnd(), TheU->getLabelBegin(), 4);

    // Emit the pubnames for this compilation unit.
    for (const auto &GI : Globals) {
      const char *Name = GI.getKeyData();
      const DIE *Entity = GI.second;

      Asm->OutStreamer.AddComment("DIE offset");
      Asm->EmitInt32(Entity->getOffset());

      if (GnuStyle) {
        dwarf::PubIndexEntryDescriptor Desc = computeIndexValue(TheU, Entity);
        Asm->OutStreamer.AddComment(
            Twine("Kind: ") + dwarf::GDBIndexEntryKindString(Desc.Kind) + ", " +
            dwarf::GDBIndexEntryLinkageString(Desc.Linkage));
        Asm->EmitInt8(Desc.toBits());
      }

      Asm->OutStreamer.AddComment("External Name");
      Asm->OutStreamer.EmitBytes(StringRef(Name, GI.getKeyLength() + 1));
    }

    Asm->OutStreamer.AddComment("End Mark");
    Asm->EmitInt32(0);
    Asm->OutStreamer.EmitLabel(EndLabel);
  }
}

void DwarfDebug::emitDebugPubTypes(bool GnuStyle) {
  const MCSection *PSec =
      GnuStyle ? Asm->getObjFileLowering().getDwarfGnuPubTypesSection()
               : Asm->getObjFileLowering().getDwarfPubTypesSection();

  emitDebugPubSection(GnuStyle, PSec, "Types", &DwarfUnit::getGlobalTypes);
}

// Emit strings into a string section.
void DwarfFile::emitStrings(const MCSection *StrSection,
                            const MCSection *OffsetSection = NULL,
                            const MCSymbol *StrSecSym = NULL) {

  if (StringPool.empty())
    return;

  // Start the dwarf str section.
  Asm->OutStreamer.SwitchSection(StrSection);

  // Get all of the string pool entries and put them in an array by their ID so
  // we can sort them.
  SmallVector<std::pair<unsigned, const StrPool::value_type *>, 64 > Entries;

  for (const auto &I : StringPool)
    Entries.push_back(std::make_pair(I.second.second, &I));

  array_pod_sort(Entries.begin(), Entries.end());

  for (const auto &Entry : Entries) {
    // Emit a label for reference from debug information entries.
    Asm->OutStreamer.EmitLabel(Entry.second->getValue().first);

    // Emit the string itself with a terminating null byte.
    Asm->OutStreamer.EmitBytes(StringRef(Entry.second->getKeyData(),
                                         Entry.second->getKeyLength() + 1));
  }

  // If we've got an offset section go ahead and emit that now as well.
  if (OffsetSection) {
    Asm->OutStreamer.SwitchSection(OffsetSection);
    unsigned offset = 0;
    unsigned size = 4; // FIXME: DWARF64 is 8.
    for (const auto &Entry : Entries) {
      Asm->OutStreamer.EmitIntValue(offset, size);
      offset += Entry.second->getKeyLength() + 1;
    }
  }
}

// Emit addresses into the section given.
void DwarfFile::emitAddresses(const MCSection *AddrSection) {

  if (AddressPool.empty())
    return;

  // Start the dwarf addr section.
  Asm->OutStreamer.SwitchSection(AddrSection);

  // Order the address pool entries by ID
  SmallVector<const MCExpr *, 64> Entries(AddressPool.size());

  for (const auto &I : AddressPool)
    Entries[I.second.Number] =
        I.second.TLS
            ? Asm->getObjFileLowering().getDebugThreadLocalSymbol(I.first)
            : MCSymbolRefExpr::Create(I.first, Asm->OutContext);

  for (const MCExpr *Entry : Entries)
    Asm->OutStreamer.EmitValue(Entry, Asm->getDataLayout().getPointerSize());
}

// Emit visible names into a debug str section.
void DwarfDebug::emitDebugStr() {
  DwarfFile &Holder = useSplitDwarf() ? SkeletonHolder : InfoHolder;
  Holder.emitStrings(Asm->getObjFileLowering().getDwarfStrSection());
}

void DwarfDebug::emitDebugLocEntry(ByteStreamer &Streamer,
                                   const DebugLocEntry &Entry) {
  DIVariable DV(Entry.getVariable());
  if (Entry.isInt()) {
    DIBasicType BTy(resolve(DV.getType()));
    if (BTy.Verify() && (BTy.getEncoding() == dwarf::DW_ATE_signed ||
                         BTy.getEncoding() == dwarf::DW_ATE_signed_char)) {
      Streamer.EmitInt8(dwarf::DW_OP_consts, "DW_OP_consts");
      Streamer.EmitSLEB128(Entry.getInt());
    } else {
      Streamer.EmitInt8(dwarf::DW_OP_constu, "DW_OP_constu");
      Streamer.EmitULEB128(Entry.getInt());
    }
  } else if (Entry.isLocation()) {
    MachineLocation Loc = Entry.getLoc();
    if (!DV.hasComplexAddress())
      // Regular entry.
      Asm->EmitDwarfRegOp(Streamer, Loc, DV.isIndirect());
    else {
      // Complex address entry.
      unsigned N = DV.getNumAddrElements();
      unsigned i = 0;
      if (N >= 2 && DV.getAddrElement(0) == DIBuilder::OpPlus) {
        if (Loc.getOffset()) {
          i = 2;
          Asm->EmitDwarfRegOp(Streamer, Loc, DV.isIndirect());
          Streamer.EmitInt8(dwarf::DW_OP_deref, "DW_OP_deref");
          Streamer.EmitInt8(dwarf::DW_OP_plus_uconst, "DW_OP_plus_uconst");
          Streamer.EmitSLEB128(DV.getAddrElement(1));
        } else {
          // If first address element is OpPlus then emit
          // DW_OP_breg + Offset instead of DW_OP_reg + Offset.
          MachineLocation TLoc(Loc.getReg(), DV.getAddrElement(1));
          Asm->EmitDwarfRegOp(Streamer, TLoc, DV.isIndirect());
          i = 2;
        }
      } else {
        Asm->EmitDwarfRegOp(Streamer, Loc, DV.isIndirect());
      }

      // Emit remaining complex address elements.
      for (; i < N; ++i) {
        uint64_t Element = DV.getAddrElement(i);
        if (Element == DIBuilder::OpPlus) {
          Streamer.EmitInt8(dwarf::DW_OP_plus_uconst, "DW_OP_plus_uconst");
          Streamer.EmitULEB128(DV.getAddrElement(++i));
        } else if (Element == DIBuilder::OpDeref) {
          if (!Loc.isReg())
            Streamer.EmitInt8(dwarf::DW_OP_deref, "DW_OP_deref");
        } else
          llvm_unreachable("unknown Opcode found in complex address");
      }
    }
  }
  // else ... ignore constant fp. There is not any good way to
  // to represent them here in dwarf.
  // FIXME: ^
}

// Emit locations into the debug loc section.
void DwarfDebug::emitDebugLoc() {
  if (DotDebugLocEntries.empty())
    return;

  for (SmallVectorImpl<DebugLocEntry>::iterator
           I = DotDebugLocEntries.begin(),
           E = DotDebugLocEntries.end();
       I != E; ++I) {
    DebugLocEntry &Entry = *I;
    if (I + 1 != DotDebugLocEntries.end())
      Entry.Merge(I + 1);
  }

  // Start the dwarf loc section.
  Asm->OutStreamer.SwitchSection(
      Asm->getObjFileLowering().getDwarfLocSection());
  unsigned char Size = Asm->getDataLayout().getPointerSize();
  Asm->OutStreamer.EmitLabel(Asm->GetTempSymbol("debug_loc", 0));
  unsigned index = 1;
  for (SmallVectorImpl<DebugLocEntry>::const_iterator
           I = DotDebugLocEntries.begin(),
           E = DotDebugLocEntries.end();
       I != E; ++I, ++index) {
    const DebugLocEntry &Entry = *I;
    if (Entry.isMerged())
      continue;

    if (Entry.isEmpty()) {
      Asm->OutStreamer.EmitIntValue(0, Size);
      Asm->OutStreamer.EmitIntValue(0, Size);
      Asm->OutStreamer.EmitLabel(Asm->GetTempSymbol("debug_loc", index));
    } else {
      // Set up the range.
      Asm->OutStreamer.EmitSymbolValue(Entry.getBeginSym(), Size);
      Asm->OutStreamer.EmitSymbolValue(Entry.getEndSym(), Size);
      Asm->OutStreamer.AddComment("Loc expr size");
      MCSymbol *begin = Asm->OutStreamer.getContext().CreateTempSymbol();
      MCSymbol *end = Asm->OutStreamer.getContext().CreateTempSymbol();
      Asm->EmitLabelDifference(end, begin, 2);
      Asm->OutStreamer.EmitLabel(begin);
      // Emit the entry.
      APByteStreamer Streamer(*Asm);
      emitDebugLocEntry(Streamer, Entry);
      // Close the range.
      Asm->OutStreamer.EmitLabel(end);
    }
  }
}

struct ArangeSpan {
  const MCSymbol *Start, *End;
};

// Emit a debug aranges section, containing a CU lookup for any
// address we can tie back to a CU.
void DwarfDebug::emitDebugARanges() {
  // Start the dwarf aranges section.
  Asm->OutStreamer.SwitchSection(
      Asm->getObjFileLowering().getDwarfARangesSection());

  typedef DenseMap<DwarfCompileUnit *, std::vector<ArangeSpan> > SpansType;

  SpansType Spans;

  // Build a list of sections used.
  std::vector<const MCSection *> Sections;
  for (const auto &it : SectionMap) {
    const MCSection *Section = it.first;
    Sections.push_back(Section);
  }

  // Sort the sections into order.
  // This is only done to ensure consistent output order across different runs.
  std::sort(Sections.begin(), Sections.end(), SectionSort);

  // Build a set of address spans, sorted by CU.
  for (const MCSection *Section : Sections) {
    SmallVector<SymbolCU, 8> &List = SectionMap[Section];
    if (List.size() < 2)
      continue;

    // Sort the symbols by offset within the section.
    std::sort(List.begin(), List.end(),
              [&](const SymbolCU &A, const SymbolCU &B) {
      unsigned IA = A.Sym ? Asm->OutStreamer.GetSymbolOrder(A.Sym) : 0;
      unsigned IB = B.Sym ? Asm->OutStreamer.GetSymbolOrder(B.Sym) : 0;

      // Symbols with no order assigned should be placed at the end.
      // (e.g. section end labels)
      if (IA == 0)
        return false;
      if (IB == 0)
        return true;
      return IA < IB;
    });

    // If we have no section (e.g. common), just write out
    // individual spans for each symbol.
    if (Section == NULL) {
      for (const SymbolCU &Cur : List) {
        ArangeSpan Span;
        Span.Start = Cur.Sym;
        Span.End = NULL;
        if (Cur.CU)
          Spans[Cur.CU].push_back(Span);
      }
    } else {
      // Build spans between each label.
      const MCSymbol *StartSym = List[0].Sym;
      for (size_t n = 1, e = List.size(); n < e; n++) {
        const SymbolCU &Prev = List[n - 1];
        const SymbolCU &Cur = List[n];

        // Try and build the longest span we can within the same CU.
        if (Cur.CU != Prev.CU) {
          ArangeSpan Span;
          Span.Start = StartSym;
          Span.End = Cur.Sym;
          Spans[Prev.CU].push_back(Span);
          StartSym = Cur.Sym;
        }
      }
    }
  }

  unsigned PtrSize = Asm->getDataLayout().getPointerSize();

  // Build a list of CUs used.
  std::vector<DwarfCompileUnit *> CUs;
  for (const auto &it : Spans) {
    DwarfCompileUnit *CU = it.first;
    CUs.push_back(CU);
  }

  // Sort the CU list (again, to ensure consistent output order).
  std::sort(CUs.begin(), CUs.end(), [](const DwarfUnit *A, const DwarfUnit *B) {
    return A->getUniqueID() < B->getUniqueID();
  });

  // Emit an arange table for each CU we used.
  for (DwarfCompileUnit *CU : CUs) {
    std::vector<ArangeSpan> &List = Spans[CU];

    // Emit size of content not including length itself.
    unsigned ContentSize =
        sizeof(int16_t) + // DWARF ARange version number
        sizeof(int32_t) + // Offset of CU in the .debug_info section
        sizeof(int8_t) +  // Pointer Size (in bytes)
        sizeof(int8_t);   // Segment Size (in bytes)

    unsigned TupleSize = PtrSize * 2;

    // 7.20 in the Dwarf specs requires the table to be aligned to a tuple.
    unsigned Padding =
        OffsetToAlignment(sizeof(int32_t) + ContentSize, TupleSize);

    ContentSize += Padding;
    ContentSize += (List.size() + 1) * TupleSize;

    // For each compile unit, write the list of spans it covers.
    Asm->OutStreamer.AddComment("Length of ARange Set");
    Asm->EmitInt32(ContentSize);
    Asm->OutStreamer.AddComment("DWARF Arange version number");
    Asm->EmitInt16(dwarf::DW_ARANGES_VERSION);
    Asm->OutStreamer.AddComment("Offset Into Debug Info Section");
    Asm->EmitSectionOffset(CU->getLocalLabelBegin(), CU->getLocalSectionSym());
    Asm->OutStreamer.AddComment("Address Size (in bytes)");
    Asm->EmitInt8(PtrSize);
    Asm->OutStreamer.AddComment("Segment Size (in bytes)");
    Asm->EmitInt8(0);

    Asm->OutStreamer.EmitFill(Padding, 0xff);

    for (const ArangeSpan &Span : List) {
      Asm->EmitLabelReference(Span.Start, PtrSize);

      // Calculate the size as being from the span start to it's end.
      if (Span.End) {
        Asm->EmitLabelDifference(Span.End, Span.Start, PtrSize);
      } else {
        // For symbols without an end marker (e.g. common), we
        // write a single arange entry containing just that one symbol.
        uint64_t Size = SymSize[Span.Start];
        if (Size == 0)
          Size = 1;

        Asm->OutStreamer.EmitIntValue(Size, PtrSize);
      }
    }

    Asm->OutStreamer.AddComment("ARange terminator");
    Asm->OutStreamer.EmitIntValue(0, PtrSize);
    Asm->OutStreamer.EmitIntValue(0, PtrSize);
  }
}

// Emit visible names into a debug ranges section.
void DwarfDebug::emitDebugRanges() {
  // Start the dwarf ranges section.
  Asm->OutStreamer.SwitchSection(
      Asm->getObjFileLowering().getDwarfRangesSection());

  // Size for our labels.
  unsigned char Size = Asm->getDataLayout().getPointerSize();

  // Grab the specific ranges for the compile units in the module.
  for (const auto &I : CUMap) {
    DwarfCompileUnit *TheCU = I.second;

    // Emit a symbol so we can find the beginning of our ranges.
    Asm->OutStreamer.EmitLabel(TheCU->getLabelRange());

    // Iterate over the misc ranges for the compile units in the module.
    for (const RangeSpanList &List : TheCU->getRangeLists()) {
      // Emit our symbol so we can find the beginning of the range.
      Asm->OutStreamer.EmitLabel(List.getSym());

      for (const RangeSpan &Range : List.getRanges()) {
        const MCSymbol *Begin = Range.getStart();
        const MCSymbol *End = Range.getEnd();
        assert(Begin && "Range without a begin symbol?");
        assert(End && "Range without an end symbol?");
        Asm->OutStreamer.EmitSymbolValue(Begin, Size);
        Asm->OutStreamer.EmitSymbolValue(End, Size);
      }

      // And terminate the list with two 0 values.
      Asm->OutStreamer.EmitIntValue(0, Size);
      Asm->OutStreamer.EmitIntValue(0, Size);
    }

    // Now emit a range for the CU itself.
    if (useCURanges() && TheCU->getRanges().size()) {
      Asm->OutStreamer.EmitLabel(
          Asm->GetTempSymbol("cu_ranges", TheCU->getUniqueID()));
      for (const RangeSpan &Range : TheCU->getRanges()) {
        const MCSymbol *Begin = Range.getStart();
        const MCSymbol *End = Range.getEnd();
        assert(Begin && "Range without a begin symbol?");
        assert(End && "Range without an end symbol?");
        Asm->OutStreamer.EmitSymbolValue(Begin, Size);
        Asm->OutStreamer.EmitSymbolValue(End, Size);
      }
      // And terminate the list with two 0 values.
      Asm->OutStreamer.EmitIntValue(0, Size);
      Asm->OutStreamer.EmitIntValue(0, Size);
    }
  }
}

// DWARF5 Experimental Separate Dwarf emitters.

void DwarfDebug::initSkeletonUnit(const DwarfUnit *U, DIE *Die,
                                  DwarfUnit *NewU) {
  NewU->addLocalString(Die, dwarf::DW_AT_GNU_dwo_name,
                       U->getCUNode().getSplitDebugFilename());

  // Relocate to the beginning of the addr_base section, else 0 for the
  // beginning of the one for this compile unit.
  if (Asm->MAI->doesDwarfUseRelocationsAcrossSections())
    NewU->addSectionLabel(Die, dwarf::DW_AT_GNU_addr_base, DwarfAddrSectionSym);
  else
    NewU->addSectionOffset(Die, dwarf::DW_AT_GNU_addr_base, 0);

  if (!CompilationDir.empty())
    NewU->addLocalString(Die, dwarf::DW_AT_comp_dir, CompilationDir);

  addGnuPubAttributes(NewU, Die);

  SkeletonHolder.addUnit(NewU);
}

// This DIE has the following attributes: DW_AT_comp_dir, DW_AT_stmt_list,
// DW_AT_low_pc, DW_AT_high_pc, DW_AT_ranges, DW_AT_dwo_name, DW_AT_dwo_id,
// DW_AT_ranges_base, DW_AT_addr_base.
// TODO: Implement DW_AT_ranges_base.
DwarfCompileUnit *DwarfDebug::constructSkeletonCU(const DwarfCompileUnit *CU) {

  DIE *Die = new DIE(dwarf::DW_TAG_compile_unit);
  DwarfCompileUnit *NewCU = new DwarfCompileUnit(
      CU->getUniqueID(), Die, CU->getCUNode(), Asm, this, &SkeletonHolder);
  NewCU->initSection(Asm->getObjFileLowering().getDwarfInfoSection(),
                     DwarfInfoSectionSym);

  NewCU->initStmtList(DwarfLineSectionSym);

  initSkeletonUnit(CU, Die, NewCU);

  return NewCU;
}

// This DIE has the following attributes: DW_AT_comp_dir, DW_AT_dwo_name,
// DW_AT_addr_base.
DwarfTypeUnit *DwarfDebug::constructSkeletonTU(DwarfTypeUnit *TU) {
  DwarfCompileUnit &CU = static_cast<DwarfCompileUnit &>(
      *SkeletonHolder.getUnits()[TU->getCU().getUniqueID()]);

  DIE *Die = new DIE(dwarf::DW_TAG_type_unit);
  DwarfTypeUnit *NewTU =
      new DwarfTypeUnit(TU->getUniqueID(), Die, CU, Asm, this, &SkeletonHolder);
  NewTU->setTypeSignature(TU->getTypeSignature());
  NewTU->setType(NULL);
  NewTU->initSection(
      Asm->getObjFileLowering().getDwarfTypesSection(TU->getTypeSignature()));

  initSkeletonUnit(TU, Die, NewTU);
  return NewTU;
}

// Emit the .debug_info.dwo section for separated dwarf. This contains the
// compile units that would normally be in debug_info.
void DwarfDebug::emitDebugInfoDWO() {
  assert(useSplitDwarf() && "No split dwarf debug info?");
  InfoHolder.emitUnits(this,
                       Asm->getObjFileLowering().getDwarfAbbrevDWOSection(),
                       DwarfAbbrevDWOSectionSym);
}

// Emit the .debug_abbrev.dwo section for separated dwarf. This contains the
// abbreviations for the .debug_info.dwo section.
void DwarfDebug::emitDebugAbbrevDWO() {
  assert(useSplitDwarf() && "No split dwarf?");
  InfoHolder.emitAbbrevs(Asm->getObjFileLowering().getDwarfAbbrevDWOSection());
}

void DwarfDebug::emitDebugLineDWO() {
  assert(useSplitDwarf() && "No split dwarf?");
  Asm->OutStreamer.SwitchSection(
      Asm->getObjFileLowering().getDwarfLineDWOSection());
  SplitTypeUnitFileTable.Emit(Asm->OutStreamer);
}

// Emit the .debug_str.dwo section for separated dwarf. This contains the
// string section and is identical in format to traditional .debug_str
// sections.
void DwarfDebug::emitDebugStrDWO() {
  assert(useSplitDwarf() && "No split dwarf?");
  const MCSection *OffSec =
      Asm->getObjFileLowering().getDwarfStrOffDWOSection();
  const MCSymbol *StrSym = DwarfStrSectionSym;
  InfoHolder.emitStrings(Asm->getObjFileLowering().getDwarfStrDWOSection(),
                         OffSec, StrSym);
}

MCDwarfDwoLineTable *DwarfDebug::getDwoLineTable(const DwarfCompileUnit &CU) {
  if (!useSplitDwarf())
    return nullptr;
  if (SingleCU)
    SplitTypeUnitFileTable.setCompilationDir(CU.getCUNode().getDirectory());
  return &SplitTypeUnitFileTable;
}

void DwarfDebug::addDwarfTypeUnitType(DwarfCompileUnit &CU,
                                      StringRef Identifier, DIE *RefDie,
                                      DICompositeType CTy) {
  // Flag the type unit reference as a declaration so that if it contains
  // members (implicit special members, static data member definitions, member
  // declarations for definitions in this CU, etc) consumers don't get confused
  // and think this is a full definition.
  CU.addFlag(RefDie, dwarf::DW_AT_declaration);

  const DwarfTypeUnit *&TU = DwarfTypeUnits[CTy];
  if (TU) {
    CU.addDIETypeSignature(RefDie, *TU);
    return;
  }

  DIE *UnitDie = new DIE(dwarf::DW_TAG_type_unit);
  DwarfTypeUnit *NewTU =
      new DwarfTypeUnit(InfoHolder.getUnits().size(), UnitDie, CU, Asm, this,
                        &InfoHolder, getDwoLineTable(CU));
  TU = NewTU;
  InfoHolder.addUnit(NewTU);

  NewTU->addUInt(UnitDie, dwarf::DW_AT_language, dwarf::DW_FORM_data2,
                 CU.getLanguage());

  MD5 Hash;
  Hash.update(Identifier);
  // ... take the least significant 8 bytes and return those. Our MD5
  // implementation always returns its results in little endian, swap bytes
  // appropriately.
  MD5::MD5Result Result;
  Hash.final(Result);
  uint64_t Signature = *reinterpret_cast<support::ulittle64_t *>(Result + 8);
  NewTU->setTypeSignature(Signature);
  if (useSplitDwarf())
    NewTU->setSkeleton(constructSkeletonTU(NewTU));
  else
    CU.applyStmtList(*UnitDie);

  NewTU->setType(NewTU->createTypeDIE(CTy));

  NewTU->initSection(
      useSplitDwarf()
          ? Asm->getObjFileLowering().getDwarfTypesDWOSection(Signature)
          : Asm->getObjFileLowering().getDwarfTypesSection(Signature));

  CU.addDIETypeSignature(RefDie, *NewTU);
}

void DwarfDebug::attachLowHighPC(DwarfCompileUnit *Unit, DIE *D,
                                 MCSymbol *Begin, MCSymbol *End) {
  Unit->addLabelAddress(D, dwarf::DW_AT_low_pc, Begin);
  if (DwarfVersion < 4)
    Unit->addLabelAddress(D, dwarf::DW_AT_high_pc, End);
  else
    Unit->addLabelDelta(D, dwarf::DW_AT_high_pc, End, Begin);
}<|MERGE_RESOLUTION|>--- conflicted
+++ resolved
@@ -671,53 +671,6 @@
   return ScopeDIE;
 }
 
-<<<<<<< HEAD
-// Look up the source id with the given directory and source file names.
-// If none currently exists, create a new id and insert it in the
-// SourceIds map. This can update DirectoryNames and SourceFileNames maps
-// as well.
-unsigned DwarfDebug::getOrCreateSourceID(StringRef FileName, StringRef DirName,
-                                         unsigned CUID) {
-  // If we print assembly, we can't separate .file entries according to
-  // compile units. Thus all files will belong to the default compile unit.
-
-  // FIXME: add a better feature test than hasRawTextSupport. Even better,
-  // extend .file to support this.
-  if (Asm->OutStreamer.hasRawTextSupport())
-    CUID = 0;
-
-  // If FE did not provide a file name, then assume stdin.
-  if (FileName.empty())
-    return getOrCreateSourceID("<stdin>", StringRef(), CUID);
-
-  // TODO: this might not belong here. See if we can factor this better.
-  //if (DirName == CompilationDir)
-  //  DirName = "";
-
-  // FileIDCUMap stores the current ID for the given compile unit.
-  unsigned SrcId = FileIDCUMap[CUID] + 1;
-
-  // We look up the CUID/file/dir by concatenating them with a zero byte.
-  SmallString<128> NamePair;
-  NamePair += utostr(CUID);
-  NamePair += '\0';
-  NamePair += DirName;
-  NamePair += '\0'; // Zero bytes are not allowed in paths.
-  NamePair += FileName;
-
-  StringMapEntry<unsigned> &Ent = SourceIdMap.GetOrCreateValue(NamePair, SrcId);
-  if (Ent.getValue() != SrcId)
-    return Ent.getValue();
-
-  FileIDCUMap[CUID] = SrcId;
-  // Print out a .file directive to specify files for .loc directives.
-  Asm->OutStreamer.EmitDwarfFileDirective(SrcId, DirName, FileName, CUID);
-
-  return SrcId;
-}
-
-=======
->>>>>>> eef411a5
 void DwarfDebug::addGnuPubAttributes(DwarfUnit *U, DIE *D) const {
   if (!GenerateGnuPubSections)
     return;
