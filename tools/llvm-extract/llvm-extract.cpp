--- conflicted
+++ resolved
@@ -277,13 +277,8 @@
         Materialize(F);
     }
     for (auto &A : M->aliases()) {
-      if (!GVSet.count(&A)) {
-        if (std::error_code EC = A.materialize()) {
-          errs() << argv[0] << ": error reading input: " << EC.message()
-                            << "\n";
-          return 1;
-        }
-      }
+      if (!GVSet.count(&A))
+        Materialize(A);
     }
     if (verifyModule(*M, &errs())) {
       errs() << argv[0] << ": error: linked module is broken!\n";
@@ -308,14 +303,7 @@
   // up a little bit.  Do this now.
   legacy::PassManager Passes;
 
-<<<<<<< HEAD
-  std::vector<GlobalValue*> Gvs(GVs.begin(), GVs.end());
-
-  Passes.add(createGVExtractionPass(Gvs, DeleteFn));
   if (!DeleteFn) {
-=======
-  if (!DeleteFn)
->>>>>>> be4aef48
     Passes.add(createGlobalDCEPass());           // Delete unreachable globals
     Passes.add(createStripDeadDebugInfoPass());    // Remove dead debug info
     Passes.add(createStripDeadPrototypesPass());   // Remove dead func decls
