//===- llvm-link.cpp - Low-level LLVM linker ------------------------------===//
//
//                     The LLVM Compiler Infrastructure
//
// This file is distributed under the University of Illinois Open Source
// License. See LICENSE.TXT for details.
//
//===----------------------------------------------------------------------===//
//
// This utility may be invoked in the following manner:
//  llvm-link a.bc b.bc c.bc -o x.bc
//
//===----------------------------------------------------------------------===//

#include "llvm/ADT/STLExtras.h"
#include "llvm/Bitcode/BitcodeReader.h"
#include "llvm/Bitcode/BitcodeWriter.h"
#include "llvm/IR/AutoUpgrade.h"
#include "llvm/IR/DiagnosticInfo.h"
#include "llvm/IR/DiagnosticPrinter.h"
#include "llvm/IR/LLVMContext.h"
#include "llvm/IR/Module.h"
#include "llvm/IR/ModuleSummaryIndex.h"
#include "llvm/IR/Verifier.h"
#include "llvm/IRReader/IRReader.h"
#include "llvm/Linker/Linker.h"
#include "llvm/Support/CommandLine.h"
#include "llvm/Support/FileSystem.h"
#include "llvm/Support/ManagedStatic.h"
#include "llvm/Support/Path.h"
#include "llvm/Support/PrettyStackTrace.h"
#include "llvm/Support/Signals.h"
#include "llvm/Support/SourceMgr.h"
#include "llvm/Support/SystemUtils.h"
#include "llvm/Support/ToolOutputFile.h"
#include "llvm/Transforms/IPO/FunctionImport.h"
#include "llvm/Transforms/IPO/Internalize.h"
#include "llvm/Transforms/Utils/FunctionImportUtils.h"

#include <memory>
<<<<<<< HEAD
#include <unordered_set>
=======
#include <utility>
>>>>>>> be4aef48
using namespace llvm;

static cl::list<std::string>
InputFilenames(cl::Positional, cl::OneOrMore,
               cl::desc("<input bitcode files>"));

static cl::list<std::string> OverridingInputs(
    "override", cl::ZeroOrMore, cl::value_desc("filename"),
    cl::desc(
        "input bitcode file which can override previously defined symbol(s)"));

// Option to simulate function importing for testing. This enables using
// llvm-link to simulate ThinLTO backend processes.
static cl::list<std::string> Imports(
    "import", cl::ZeroOrMore, cl::value_desc("function:filename"),
    cl::desc("Pair of function name and filename, where function should be "
             "imported from bitcode in filename"));

// Option to support testing of function importing. The module summary
// must be specified in the case were we request imports via the -import
// option, as well as when compiling any module with functions that may be
// exported (imported by a different llvm-link -import invocation), to ensure
// consistent promotion and renaming of locals.
static cl::opt<std::string>
    SummaryIndex("summary-index", cl::desc("Module summary index filename"),
                 cl::init(""), cl::value_desc("filename"));

static cl::opt<std::string>
OutputFilename("o", cl::desc("Override output filename"), cl::init("-"),
               cl::value_desc("filename"));

static cl::opt<bool>
Internalize("internalize", cl::desc("Internalize linked symbols"));

static cl::opt<bool>
    DisableDITypeMap("disable-debug-info-type-map",
                     cl::desc("Don't use a uniquing type map for debug info"));

static cl::opt<bool>
OnlyNeeded("only-needed", cl::desc("Link only needed symbols"));

static cl::opt<bool>
Force("f", cl::desc("Enable binary output on terminals"));

static cl::list<std::string>
SharedLibraries("l", cl::Prefix, cl::desc("Shared libraries to be linked"), cl::value_desc("library"));

static cl::opt<bool>
InsertLibraryMetadata("libmd",
                      cl::desc("Insert library metadata"));

static cl::opt<bool>
    DisableLazyLoad("disable-lazy-loading",
                    cl::desc("Disable lazy module loading"));

static cl::opt<bool>
    OutputAssembly("S", cl::desc("Write output as LLVM assembly"), cl::Hidden);

static cl::opt<bool>
Verbose("v", cl::desc("Print information about actions taken"));

static cl::opt<bool>
DumpAsm("d", cl::desc("Print assembly as linked"), cl::Hidden);

static cl::opt<bool>
SuppressWarnings("suppress-warnings", cl::desc("Suppress all linking warnings"),
                 cl::init(false));

static MDNode* LibraryMetadata = nullptr;

static cl::opt<bool> PreserveBitcodeUseListOrder(
    "preserve-bc-uselistorder",
    cl::desc("Preserve use-list order when writing LLVM bitcode."),
    cl::init(true), cl::Hidden);

static cl::opt<bool> PreserveAssemblyUseListOrder(
    "preserve-ll-uselistorder",
    cl::desc("Preserve use-list order when writing LLVM assembly."),
    cl::init(false), cl::Hidden);

static ExitOnError ExitOnErr;

// Read the specified bitcode file in and return it. This routine searches the
// link path for the specified file to try to find it...
//
<<<<<<< HEAD
static std::unique_ptr<Module>
loadFile(const char *argv0, StringRef FN, LLVMContext &Context) {
=======
static std::unique_ptr<Module> loadFile(const char *argv0,
                                        const std::string &FN,
                                        LLVMContext &Context,
                                        bool MaterializeMetadata = true) {
>>>>>>> be4aef48
  SMDiagnostic Err;
  if (Verbose) errs() << "Loading '" << FN << "'\n";
  std::unique_ptr<Module> Result;
  if (DisableLazyLoad)
    Result = parseIRFile(FN, Err, Context);
  else
    Result = getLazyIRFileModule(FN, Err, Context, !MaterializeMetadata);

  if (!Result) {
    Err.print(argv0, errs());
    return nullptr;
  }

  if (MaterializeMetadata) {
    ExitOnErr(Result->materializeMetadata());
    UpgradeDebugInfo(*Result);
  }

  return Result;
}

namespace {

/// Helper to load on demand a Module from file and cache it for subsequent
/// queries during function importing.
class ModuleLazyLoaderCache {
  /// Cache of lazily loaded module for import.
  StringMap<std::unique_ptr<Module>> ModuleMap;

  /// Retrieve a Module from the cache or lazily load it on demand.
  std::function<std::unique_ptr<Module>(const char *argv0,
                                        const std::string &FileName)>
      createLazyModule;

public:
  /// Create the loader, Module will be initialized in \p Context.
  ModuleLazyLoaderCache(std::function<std::unique_ptr<Module>(
                            const char *argv0, const std::string &FileName)>
                            createLazyModule)
      : createLazyModule(std::move(createLazyModule)) {}

  /// Retrieve a Module from the cache or lazily load it on demand.
  Module &operator()(const char *argv0, const std::string &FileName);

  std::unique_ptr<Module> takeModule(const std::string &FileName) {
    auto I = ModuleMap.find(FileName);
    assert(I != ModuleMap.end());
    std::unique_ptr<Module> Ret = std::move(I->second);
    ModuleMap.erase(I);
    return Ret;
  }
};

// Get a Module for \p FileName from the cache, or load it lazily.
Module &ModuleLazyLoaderCache::operator()(const char *argv0,
                                          const std::string &Identifier) {
  auto &Module = ModuleMap[Identifier];
  if (!Module)
    Module = createLazyModule(argv0, Identifier);
  return *Module;
}
} // anonymous namespace

namespace {
struct LLVMLinkDiagnosticHandler : public DiagnosticHandler {
  bool handleDiagnostics(const DiagnosticInfo &DI) override {
    unsigned Severity = DI.getSeverity();
    switch (Severity) {
    case DS_Error:
      errs() << "ERROR: ";
      break;
    case DS_Warning:
      if (SuppressWarnings)
        return true;
      errs() << "WARNING: ";
      break;
    case DS_Remark:
    case DS_Note:
      llvm_unreachable("Only expecting warnings and errors");
    }

    DiagnosticPrinterRawOStream DP(errs());
    DI.print(DP);
    errs() << '\n';
    return true;
  }
};
}

/// Import any functions requested via the -import option.
static bool importFunctions(const char *argv0, Module &DestModule) {
  if (SummaryIndex.empty())
    return true;
  std::unique_ptr<ModuleSummaryIndex> Index =
      ExitOnErr(llvm::getModuleSummaryIndexForFile(SummaryIndex));

  // Map of Module -> List of globals to import from the Module
  FunctionImporter::ImportMapTy ImportList;

  auto ModuleLoader = [&DestModule](const char *argv0,
                                    const std::string &Identifier) {
    return loadFile(argv0, Identifier, DestModule.getContext(), false);
  };

  ModuleLazyLoaderCache ModuleLoaderCache(ModuleLoader);
  for (const auto &Import : Imports) {
    // Identify the requested function and its bitcode source file.
    size_t Idx = Import.find(':');
    if (Idx == std::string::npos) {
      errs() << "Import parameter bad format: " << Import << "\n";
      return false;
    }
    std::string FunctionName = Import.substr(0, Idx);
    std::string FileName = Import.substr(Idx + 1, std::string::npos);

    // Load the specified source module.
    auto &SrcModule = ModuleLoaderCache(argv0, FileName);

    if (verifyModule(SrcModule, &errs())) {
      errs() << argv0 << ": " << FileName
             << ": error: input module is broken!\n";
      return false;
    }

    Function *F = SrcModule.getFunction(FunctionName);
    if (!F) {
      errs() << "Ignoring import request for non-existent function "
             << FunctionName << " from " << FileName << "\n";
      continue;
    }
    // We cannot import weak_any functions without possibly affecting the
    // order they are seen and selected by the linker, changing program
    // semantics.
    if (F->hasWeakAnyLinkage()) {
      errs() << "Ignoring import request for weak-any function " << FunctionName
             << " from " << FileName << "\n";
      continue;
    }

    if (Verbose)
      errs() << "Importing " << FunctionName << " from " << FileName << "\n";

    auto &Entry = ImportList[FileName];
    Entry.insert(std::make_pair(F->getGUID(), /* (Unused) threshold */ 1.0));
  }
  auto CachedModuleLoader = [&](StringRef Identifier) {
    return ModuleLoaderCache.takeModule(Identifier);
  };
  FunctionImporter Importer(*Index, CachedModuleLoader);
  ExitOnErr(Importer.importFunctions(DestModule, ImportList));

  return true;
}

// Link together llvm.libs named metadata. This is an array of MDTuples each of
// the form !{"library_name.bc", !compilation_units} and represents a
// collection of the compilation units that were compiled together into the
// library IR file "library_name.bc".  If SrcM doesn't have an llvm.libs
// NamedMDNode, its compilation units are considered part of the library DstM.
void linkInLibraryMetadata(Module* SrcM, Module* DstM) {
  // If srcM doesn't have the named metadata node llvm.libs, then add srcM's
  // compilation units to DstM's list of direct compilation units, otherwise
  // normal link process will have merge the llvm.libs
  LLVMContext& Context = DstM->getContext();
  MDTuple* CUs;
  if (LibraryMetadata == NULL) {
    CUs = MDTuple::get(Context, ArrayRef<Metadata*>());
    SmallVector<Metadata*, 3> args;
    args.push_back(MDString::get(Context, DstM->getName()));
    args.push_back(CUs);
    LibraryMetadata = MDTuple::get(Context, args);
    if (NamedMDNode* NMD = DstM->getOrInsertNamedMetadata("llvm.libs")) {
      NMD->addOperand(LibraryMetadata);
    }
  }
  else {
    CUs = cast<MDTuple>(LibraryMetadata->getOperand(1).get());
  }

  if (!SrcM->getNamedMetadata("llvm.libs")) {
    // Add SrcM's compilation units to those in LibraryMetadata
    // take care to use the linked-in CUs to avoid duplicating
    // debug metadata nodes
    SmallVector<Metadata*, 16> SrcCUMDs;
    if (NamedMDNode* SrcCUs = SrcM->getNamedMetadata("llvm.dbg.cu")) {
      if (NamedMDNode* DstCUs = DstM->getNamedMetadata("llvm.dbg.cu")) {
        unsigned int linkedCUsStartingIdx = DstCUs->getNumOperands() - SrcCUs->getNumOperands();
        for (unsigned int i = linkedCUsStartingIdx; i < DstCUs->getNumOperands(); i++) {
          MDNode* CU = DstCUs->getOperand(i);
          SrcCUMDs.push_back(CU);
        }
        MDNode* joinedCUs = MDNode::concatenate(CUs, MDTuple::get(Context, SrcCUMDs));
        LibraryMetadata->replaceOperandWith(1, joinedCUs);
      }
    }
  }
}

static bool linkFiles(const char *argv0, LLVMContext &Context, Linker &L,
                      const cl::list<std::string> &Files,
                      unsigned Flags) {
  // Filter out flags that don't apply to the first file we load.
  unsigned ApplicableFlags = Flags & Linker::Flags::OverrideFromSrc;
  // Similar to some flags, internalization doesn't apply to the first file.
  bool InternalizeLinkedSymbols = false;
  for (const auto &File : Files) {
    std::unique_ptr<Module> M = loadFile(argv0, File, Context);
    if (!M.get()) {
      errs() << argv0 << ": error loading file '" << File << "'\n";
      return false;
    }

    // Note that when ODR merging types cannot verify input files in here When
    // doing that debug metadata in the src module might already be pointing to
    // the destination.
    if (DisableDITypeMap && verifyModule(*M, &errs())) {
      errs() << argv0 << ": " << File << ": error: input module is broken!\n";
      return false;
    }

    // If a module summary index is supplied, load it so linkInModule can treat
    // local functions/variables as exported and promote if necessary.
    if (!SummaryIndex.empty()) {
      std::unique_ptr<ModuleSummaryIndex> Index =
          ExitOnErr(llvm::getModuleSummaryIndexForFile(SummaryIndex));

      // Conservatively mark all internal values as promoted, since this tool
      // does not do the ThinLink that would normally determine what values to
      // promote.
      for (auto &I : *Index) {
        for (auto &S : I.second.SummaryList) {
          if (GlobalValue::isLocalLinkage(S->linkage()))
            S->setLinkage(GlobalValue::ExternalLinkage);
        }
      }

      // Promotion
      if (renameModuleForThinLTO(*M, *Index))
        return true;
    }

    if (Verbose)
      errs() << "Linking in '" << File << "'\n";

    bool Err = false;
    if (InternalizeLinkedSymbols) {
      Err = L.linkInModule(
          std::move(M), ApplicableFlags, [](Module &M, const StringSet<> &GVS) {
            internalizeModule(M, [&GVS](const GlobalValue &GV) {
              return !GV.hasName() || (GVS.count(GV.getName()) == 0);
            });
          });
    } else {
      Err = L.linkInModule(std::move(M), ApplicableFlags);
    }

    if (Err)
      return false;
<<<<<<< HEAD
    
    if (InsertLibraryMetadata) {
      linkInLibraryMetadata(M.get(), L.getModule());
    }
=======

    // Internalization applies to linking of subsequent files.
    InternalizeLinkedSymbols = Internalize;

    // All linker flags apply to linking of subsequent files.
    ApplicableFlags = Flags;
>>>>>>> be4aef48
  }

  return true;
}

int main(int argc, char **argv) {
  // Print a stack trace if we signal out.
  sys::PrintStackTraceOnErrorSignal(argv[0]);
  PrettyStackTraceProgram X(argc, argv);

  ExitOnErr.setBanner(std::string(argv[0]) + ": ");

  LLVMContext Context;
  Context.setDiagnosticHandler(
    llvm::make_unique<LLVMLinkDiagnosticHandler>(), true);
  llvm_shutdown_obj Y;  // Call llvm_shutdown() on exit.
  cl::ParseCommandLineOptions(argc, argv, "llvm linker\n");

<<<<<<< HEAD
  std::string ModuleID = "llvm-link";
  if (OutputFilename != "-") {
    ModuleID = sys::path::filename(OutputFilename);
  }
  auto Composite = make_unique<Module>(ModuleID, Context);
  Linker L(Composite.get(), diagnosticHandler);
=======
  if (!DisableDITypeMap)
    Context.enableDebugTypeODRUniquing();

  auto Composite = make_unique<Module>("llvm-link", Context);
  Linker L(*Composite);

  unsigned Flags = Linker::Flags::None;
  if (OnlyNeeded)
    Flags |= Linker::Flags::LinkOnlyNeeded;
>>>>>>> be4aef48

  // First add all the regular input files
  if (!linkFiles(argv[0], Context, L, InputFilenames, Flags))
    return 1;

  // Next the -override ones.
  if (!linkFiles(argv[0], Context, L, OverridingInputs,
                 Flags | Linker::Flags::OverrideFromSrc))
    return 1;

  // Import any functions requested via -import
  if (!importFunctions(argv[0], *Composite))
    return 1;

  if (DumpAsm) errs() << "Here's the assembly:\n" << *Composite;

  std::error_code EC;
  tool_output_file Out(OutputFilename, EC, sys::fs::F_None);
  if (EC) {
    errs() << EC.message() << '\n';
    return 1;
  }

  // now add the shared library metadata (make sure we don't duplicate entries)
  std::unordered_set<std::string> SharedLibsSet;
  for (const std::string& Lib : SharedLibraries) {
    if (Verbose) {
      llvm::errs() << "Adding dependency on shared bitcode library lib"
                   << sys::path::filename(Lib) << '\n';
    }
    SharedLibsSet.insert("lib" + Lib);
  }
  // make sure the shared libs metadata is a flat list of strings
  NamedMDNode* NMD = Composite->getNamedMetadata("llvm.sharedlibs");
  if (NMD) {
    for (MDNode* Op : NMD->operands()) {
      for (const MDOperand& M : Op->operands()) {
        assert(isa<MDString>(M.get()));
        SharedLibsSet.insert(cast<MDString>(M.get())->getString().str());
      }
    }
    Composite->eraseNamedMetadata(NMD);
  }
  NMD = Composite->getOrInsertNamedMetadata("llvm.sharedlibs");
  assert(NMD);
  const auto getLibName = [](StringRef str) {
    if (str.find('.') == StringRef::npos) {
      return str;
    }
    auto n = str.find(".so");
    if (n == StringRef::npos) {
      n = str.find(".a");
      if (n == StringRef::npos) {
        if (Verbose) errs() << "llvm.sharedlibs contains qualified entry that "
                               "contains neither '.so' nor '.a': " << str << "\n";
      }
    }
    return str.substr(0, n);
  };

  // remove files that are being linked in from llvm.sharedLibs
  for (const auto I : InputFilenames) {
    for (auto it = SharedLibsSet.begin(); it != SharedLibsSet.end(); ++it) {
      const std::string LibName = getLibName(*it).str();
      if (sys::path::filename(I).startswith(LibName + ".so.")
          || sys::path::filename(I).startswith(LibName + ".a.")) {
        if (Verbose) errs() << "Removing '" << *it << "' from shared libs since '"
                            << I << "' is being linked in.\n";
        SharedLibsSet.erase(it);
        break;
      }
    }
  }
  if (auto LinkedLibsMD = Composite->getNamedMetadata("llvm.libs")) {
    // also remove those that we have already linked in
    for (const MDNode* N : LinkedLibsMD->operands()) {
      if (const MDTuple* T = dyn_cast<MDTuple>(N)) {
        if (const MDString* S = dyn_cast<MDString>(T->getOperand(0).get())) {
          StringRef ExistingLib = S->getString();
          for (auto it = SharedLibsSet.begin(); it != SharedLibsSet.end(); ++it) {
            const std::string LibName = getLibName(*it).str();
            if (sys::path::filename(ExistingLib).startswith(LibName + ".so.")
                || sys::path::filename(ExistingLib).startswith(LibName + ".a.")) {
              if (Verbose) errs() << "Removing '" << *it << "' from shared libs since '"
                                  << ExistingLib << "' is already linked in.\n";
              SharedLibsSet.erase(it);
              break;
            }
          }
        }
      }
    }
  }


  llvm::SmallVector<Metadata*, 16> SharedLibsMD;
  for (const std::string& s : SharedLibsSet) {
    SharedLibsMD.push_back(MDString::get(Context, s));
  }
  if (!SharedLibsMD.empty()) {
    NMD = Composite->getOrInsertNamedMetadata("llvm.sharedlibs");
    assert(NMD);
    NMD->addOperand(MDTuple::get(Context, SharedLibsMD));
  }

  if (verifyModule(*Composite, &errs())) {
    errs() << argv[0] << ": error: linked module is broken!\n";
    return 1;
  }

  if (Verbose) errs() << "Writing bitcode...\n";
  if (OutputAssembly) {
    Composite->print(Out.os(), nullptr, PreserveAssemblyUseListOrder);
  } else if (Force || !CheckBitcodeOutputToConsole(Out.os(), true))
    WriteBitcodeToFile(Composite.get(), Out.os(), PreserveBitcodeUseListOrder);

  // Declare success.
  Out.keep();

  return 0;
}<|MERGE_RESOLUTION|>--- conflicted
+++ resolved
@@ -38,11 +38,8 @@
 #include "llvm/Transforms/Utils/FunctionImportUtils.h"
 
 #include <memory>
-<<<<<<< HEAD
 #include <unordered_set>
-=======
 #include <utility>
->>>>>>> be4aef48
 using namespace llvm;
 
 static cl::list<std::string>
@@ -128,15 +125,10 @@
 // Read the specified bitcode file in and return it. This routine searches the
 // link path for the specified file to try to find it...
 //
-<<<<<<< HEAD
-static std::unique_ptr<Module>
-loadFile(const char *argv0, StringRef FN, LLVMContext &Context) {
-=======
 static std::unique_ptr<Module> loadFile(const char *argv0,
                                         const std::string &FN,
                                         LLVMContext &Context,
                                         bool MaterializeMetadata = true) {
->>>>>>> be4aef48
   SMDiagnostic Err;
   if (Verbose) errs() << "Loading '" << FN << "'\n";
   std::unique_ptr<Module> Result;
@@ -337,7 +329,7 @@
 
 static bool linkFiles(const char *argv0, LLVMContext &Context, Linker &L,
                       const cl::list<std::string> &Files,
-                      unsigned Flags) {
+                      unsigned Flags, Module* Composite) {
   // Filter out flags that don't apply to the first file we load.
   unsigned ApplicableFlags = Flags & Linker::Flags::OverrideFromSrc;
   // Similar to some flags, internalization doesn't apply to the first file.
@@ -380,6 +372,9 @@
 
     if (Verbose)
       errs() << "Linking in '" << File << "'\n";
+
+    if (InsertLibraryMetadata)
+      linkInLibraryMetadata(M.get(), Composite);
 
     bool Err = false;
     if (InternalizeLinkedSymbols) {
@@ -395,19 +390,12 @@
 
     if (Err)
       return false;
-<<<<<<< HEAD
-    
-    if (InsertLibraryMetadata) {
-      linkInLibraryMetadata(M.get(), L.getModule());
-    }
-=======
 
     // Internalization applies to linking of subsequent files.
     InternalizeLinkedSymbols = Internalize;
 
     // All linker flags apply to linking of subsequent files.
     ApplicableFlags = Flags;
->>>>>>> be4aef48
   }
 
   return true;
@@ -426,32 +414,28 @@
   llvm_shutdown_obj Y;  // Call llvm_shutdown() on exit.
   cl::ParseCommandLineOptions(argc, argv, "llvm linker\n");
 
-<<<<<<< HEAD
+  if (!DisableDITypeMap)
+    Context.enableDebugTypeODRUniquing();
+
   std::string ModuleID = "llvm-link";
   if (OutputFilename != "-") {
     ModuleID = sys::path::filename(OutputFilename);
   }
   auto Composite = make_unique<Module>(ModuleID, Context);
-  Linker L(Composite.get(), diagnosticHandler);
-=======
-  if (!DisableDITypeMap)
-    Context.enableDebugTypeODRUniquing();
-
-  auto Composite = make_unique<Module>("llvm-link", Context);
   Linker L(*Composite);
 
   unsigned Flags = Linker::Flags::None;
   if (OnlyNeeded)
     Flags |= Linker::Flags::LinkOnlyNeeded;
->>>>>>> be4aef48
 
   // First add all the regular input files
-  if (!linkFiles(argv[0], Context, L, InputFilenames, Flags))
+  if (!linkFiles(argv[0], Context, L, InputFilenames, Flags, Composite.get()))
     return 1;
 
   // Next the -override ones.
   if (!linkFiles(argv[0], Context, L, OverridingInputs,
-                 Flags | Linker::Flags::OverrideFromSrc))
+                 Flags | Linker::Flags::OverrideFromSrc,
+                 Composite.get()))
     return 1;
 
   // Import any functions requested via -import
