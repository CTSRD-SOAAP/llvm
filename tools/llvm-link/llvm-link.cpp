--- conflicted
+++ resolved
@@ -62,9 +62,8 @@
 SuppressWarnings("suppress-warnings", cl::desc("Suppress all linking warnings"),
                  cl::init(false));
 
-<<<<<<< HEAD
 static MDNode* LibraryMetadata = nullptr;
-=======
+
 static cl::opt<bool> PreserveBitcodeUseListOrder(
     "preserve-bc-uselistorder",
     cl::desc("Preserve use-list order when writing LLVM bitcode."),
@@ -74,7 +73,6 @@
     "preserve-ll-uselistorder",
     cl::desc("Preserve use-list order when writing LLVM assembly."),
     cl::init(false), cl::Hidden);
->>>>>>> 07bfae5f
 
 // Read the specified bitcode file in and return it. This routine searches the
 // link path for the specified file to try to find it...
@@ -195,9 +193,6 @@
       return 1;
     }
 
-<<<<<<< HEAD
-    if (Verbose) errs() << "Linking in '" << InputFilename << "'\n";
-=======
     if (verifyModule(*M, &errs())) {
       errs() << argv[0] << ": " << InputFilenames[i]
              << ": error: input module is broken!\n";
@@ -205,7 +200,6 @@
     }
 
     if (Verbose) errs() << "Linking in '" << InputFilenames[i] << "'\n";
->>>>>>> 07bfae5f
 
     if (L.linkInModule(M.get()))
       return 1;
