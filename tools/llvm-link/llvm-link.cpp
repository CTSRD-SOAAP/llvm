--- conflicted
+++ resolved
@@ -56,13 +56,10 @@
 static cl::opt<bool>
 Directory("dir", cl::desc("Input argument is a directory containing bitcode files"));
 
-<<<<<<< HEAD
-=======
 static cl::opt<bool>
 SuppressWarnings("suppress-warnings", cl::desc("Suppress all linking warnings"),
                  cl::init(false));
 
->>>>>>> 660e398f
 // LoadFile - Read the specified bitcode file in and return it.  This routine
 // searches the link path for the specified file to try to find it...
 //
