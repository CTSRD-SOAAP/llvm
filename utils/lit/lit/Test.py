import os
from xml.sax.saxutils import escape
from json import JSONEncoder

from lit.BooleanExpression import BooleanExpression

# Test result codes.

class ResultCode(object):
    """Test result codes."""

    # We override __new__ and __getnewargs__ to ensure that pickling still
    # provides unique ResultCode objects in any particular instance.
    _instances = {}
    def __new__(cls, name, isFailure):
        res = cls._instances.get(name)
        if res is None:
            cls._instances[name] = res = super(ResultCode, cls).__new__(cls)
        return res
    def __getnewargs__(self):
        return (self.name, self.isFailure)

    def __init__(self, name, isFailure):
        self.name = name
        self.isFailure = isFailure

    def __repr__(self):
        return '%s%r' % (self.__class__.__name__,
                         (self.name, self.isFailure))

PASS        = ResultCode('PASS', False)
FLAKYPASS   = ResultCode('FLAKYPASS', False)
XFAIL       = ResultCode('XFAIL', False)
FAIL        = ResultCode('FAIL', True)
XPASS       = ResultCode('XPASS', True)
UNRESOLVED  = ResultCode('UNRESOLVED', True)
UNSUPPORTED = ResultCode('UNSUPPORTED', False)
TIMEOUT     = ResultCode('TIMEOUT', True)

# Test metric values.

class MetricValue(object):
    def format(self):
        """
        format() -> str

        Convert this metric to a string suitable for displaying as part of the
        console output.
        """
        raise RuntimeError("abstract method")

    def todata(self):
        """
        todata() -> json-serializable data

        Convert this metric to content suitable for serializing in the JSON test
        output.
        """
        raise RuntimeError("abstract method")

class IntMetricValue(MetricValue):
    def __init__(self, value):
        self.value = value

    def format(self):
        return str(self.value)

    def todata(self):
        return self.value

class RealMetricValue(MetricValue):
    def __init__(self, value):
        self.value = value

    def format(self):
        return '%.4f' % self.value

    def todata(self):
        return self.value

class JSONMetricValue(MetricValue):
    """
        JSONMetricValue is used for types that are representable in the output
        but that are otherwise uninterpreted.
    """
    def __init__(self, value):
        # Ensure the value is a serializable by trying to encode it.
        # WARNING: The value may change before it is encoded again, and may
        #          not be encodable after the change.
        try:
            e = JSONEncoder()
            e.encode(value)
        except TypeError:
            raise
        self.value = value

    def format(self):
        e = JSONEncoder(indent=2, sort_keys=True)
        return e.encode(self.value)

    def todata(self):
        return self.value

def toMetricValue(value):
    if isinstance(value, MetricValue):
        return value
    elif isinstance(value, int):
        return IntMetricValue(value)
    elif isinstance(value, float):
        return RealMetricValue(value)
    else:
        # 'long' is only present in python2
        try:
            if isinstance(value, long):
                return IntMetricValue(value)
        except NameError:
            pass

        # Try to create a JSONMetricValue and let the constructor throw
        # if value is not a valid type.
        return JSONMetricValue(value)


# Test results.

class Result(object):
    """Wrapper for the results of executing an individual test."""

    def __init__(self, code, output='', elapsed=None):
        # The result code.
        self.code = code
        # The test output.
        self.output = output
        # The wall timing to execute the test, if timing.
        self.elapsed = elapsed
        # The metrics reported by this test.
        self.metrics = {}

    def addMetric(self, name, value):
        """
        addMetric(name, value)

        Attach a test metric to the test result, with the given name and list of
        values. It is an error to attempt to attach the metrics with the same
        name multiple times.

        Each value must be an instance of a MetricValue subclass.
        """
        if name in self.metrics:
            raise ValueError("result already includes metrics for %r" % (
                    name,))
        if not isinstance(value, MetricValue):
            raise TypeError("unexpected metric value: %r" % (value,))
        self.metrics[name] = value

# Test classes.

class TestSuite:
    """TestSuite - Information on a group of tests.

    A test suite groups together a set of logically related tests.
    """

    def __init__(self, name, source_root, exec_root, config):
        self.name = name
        self.source_root = source_root
        self.exec_root = exec_root
        # The test suite configuration.
        self.config = config

    def getSourcePath(self, components):
        return os.path.join(self.source_root, *components)

    def getExecPath(self, components):
        return os.path.join(self.exec_root, *components)

class Test:
    """Test - Information on a single test instance."""

    def __init__(self, suite, path_in_suite, config, file_path = None):
        self.suite = suite
        self.path_in_suite = path_in_suite
        self.config = config
        self.file_path = file_path

        # A list of conditions under which this test is expected to fail.
        # Each condition is a boolean expression of features and target
        # triple parts. These can optionally be provided by test format
        # handlers, and will be honored when the test result is supplied.
        self.xfails = []

        # A list of conditions that must be satisfied before running the test.
        # Each condition is a boolean expression of features. All of them
        # must be True for the test to run.
        # FIXME should target triple parts count here too?
        self.requires = []

        # A list of conditions that prevent execution of the test.
        # Each condition is a boolean expression of features and target
        # triple parts. All of them must be False for the test to run.
        self.unsupported = []

        # The test result, once complete.
        self.result = None

    def setResult(self, result):
        if self.result is not None:
            raise ValueError("test result already set")
        if not isinstance(result, Result):
            raise ValueError("unexpected result type")

        self.result = result

        # Apply the XFAIL handling to resolve the result exit code.
        try:
            if self.isExpectedToFail():
                if self.result.code == PASS:
                    self.result.code = XPASS
                elif self.result.code == FAIL:
                    self.result.code = XFAIL
        except ValueError as e:
            # Syntax error in an XFAIL line.
            self.result.code = UNRESOLVED
            self.result.output = str(e)
        
    def getFullName(self):
        return self.suite.config.name + ' :: ' + '/'.join(self.path_in_suite)

    def getFilePath(self):
        if self.file_path:
            return self.file_path
        return self.getSourcePath()

    def getSourcePath(self):
        return self.suite.getSourcePath(self.path_in_suite)

    def getExecPath(self):
        return self.suite.getExecPath(self.path_in_suite)

    def isExpectedToFail(self):
        """
        isExpectedToFail() -> bool

        Check whether this test is expected to fail in the current
        configuration. This check relies on the test xfails property which by
        some test formats may not be computed until the test has first been
        executed.
        Throws ValueError if an XFAIL line has a syntax error.
        """

        features = self.config.available_features
        triple = getattr(self.suite.config, 'target_triple', "")

        # Check if any of the xfails match an available feature or the target.
        for item in self.xfails:
            # If this is the wildcard, it always fails.
            if item == '*':
                return True

            # If this is a True expression of features and target triple parts,
            # it fails.
            try:
                if BooleanExpression.evaluate(item, features, triple):
                    return True
            except ValueError as e:
                raise ValueError('Error in XFAIL list:\n%s' % str(e))

        return False
<<<<<<< HEAD
    
=======

    def isWithinFeatureLimits(self):
        """
        isWithinFeatureLimits() -> bool

        A test is within the feature limits set by run_only_tests if
        1. the test's requirements ARE satisfied by the available features
        2. the test's requirements ARE NOT satisfied after the limiting
           features are removed from the available features

        Throws ValueError if a REQUIRES line has a syntax error.
        """

        if not self.config.limit_to_features:
            return True  # No limits. Run it.

        # Check the requirements as-is (#1)
        if self.getMissingRequiredFeatures():
            return False

        # Check the requirements after removing the limiting features (#2)
        featuresMinusLimits = [f for f in self.config.available_features
                               if not f in self.config.limit_to_features]
        if not self.getMissingRequiredFeaturesFromList(featuresMinusLimits):
            return False

        return True

    def getMissingRequiredFeaturesFromList(self, features):
        try:
            return [item for item in self.requires
                    if not BooleanExpression.evaluate(item, features)]
        except ValueError as e:
            raise ValueError('Error in REQUIRES list:\n%s' % str(e))

    def getMissingRequiredFeatures(self):
        """
        getMissingRequiredFeatures() -> list of strings

        Returns a list of features from REQUIRES that are not satisfied."
        Throws ValueError if a REQUIRES line has a syntax error.
        """

        features = self.config.available_features
        return self.getMissingRequiredFeaturesFromList(features)

    def getUnsupportedFeatures(self):
        """
        getUnsupportedFeatures() -> list of strings

        Returns a list of features from UNSUPPORTED that are present
        in the test configuration's features or target triple.
        Throws ValueError if an UNSUPPORTED line has a syntax error.
        """

        features = self.config.available_features
        triple = getattr(self.suite.config, 'target_triple', "")

        try:
            return [item for item in self.unsupported
                    if BooleanExpression.evaluate(item, features, triple)]
        except ValueError as e:
            raise ValueError('Error in UNSUPPORTED list:\n%s' % str(e))

    def isEarlyTest(self):
        """
        isEarlyTest() -> bool

        Check whether this test should be executed early in a particular run.
        This can be used for test suites with long running tests to maximize
        parallelism or where it is desirable to surface their failures early.
        """
        return self.suite.config.is_early

>>>>>>> be4aef48
    def getJUnitXML(self):
        test_name = self.path_in_suite[-1]
        test_path = self.path_in_suite[:-1]
        safe_test_path = [x.replace(".","_") for x in test_path]
        safe_name = self.suite.name.replace(".","-")

        if safe_test_path:
            class_name = safe_name + "." + "/".join(safe_test_path) 
        else:
            class_name = safe_name + "." + safe_name

        xml = "<testcase classname='" + class_name + "' name='" + \
            test_name + "'"
        xml += " time='%.2f'" % (self.result.elapsed,)
        if self.result.code.isFailure:
            xml += ">\n\t<failure >\n" + escape(self.result.output)
            xml += "\n\t</failure>\n</testcase>"
        else:
            xml += "/>"
        return xml<|MERGE_RESOLUTION|>--- conflicted
+++ resolved
@@ -266,9 +266,6 @@
                 raise ValueError('Error in XFAIL list:\n%s' % str(e))
 
         return False
-<<<<<<< HEAD
-    
-=======
 
     def isWithinFeatureLimits(self):
         """
@@ -343,7 +340,6 @@
         """
         return self.suite.config.is_early
 
->>>>>>> be4aef48
     def getJUnitXML(self):
         test_name = self.path_in_suite[-1]
         test_path = self.path_in_suite[:-1]
